#ifndef PROBLEM_GENERATOR_H
#define PROBLEM_GENERATOR_H

#include "enums.h"
#include "global.h"

#include "arch/kokkos_aliases.h"
#include "arch/traits.h"
#include "utils/numeric.h"

#include "archetypes/energy_dist.h"
#include "archetypes/particle_injector.h"
#include "archetypes/problem_generator.h"
#include "framework/domain/metadomain.h"

#include <fstream>
#include <iostream>

enum {
  REAL = 0,
  IMAG = 1
};

namespace user {
  using namespace ntt;

  template <Dimension D>
  struct ExtForce {
    ExtForce(array_t<real_t* [2]> amplitudes, real_t SX1, real_t SX2, real_t SX3)
      : amps { amplitudes }
      , sx1 { SX1 }
      , sx2 { SX2 }
      , sx3 { SX3 } {}

    const std::vector<unsigned short> species { 1, 2 };

    ExtForce() = default;

    Inline auto fx1(const unsigned short&,
                    const real_t&,
                    const coord_t<D>& x_Ph) const -> real_t {
      real_t k01 = ONE * constant::TWO_PI / sx1;
      real_t k02 = ZERO * constant::TWO_PI / sx2;
      real_t k03 = ZERO * constant::TWO_PI / sx3;
      real_t k04 = ONE;
      real_t k11 = ZERO * constant::TWO_PI / sx1;
      real_t k12 = ONE * constant::TWO_PI / sx2;
      real_t k13 = ZERO * constant::TWO_PI / sx3;
      real_t k14 = ONE;
      real_t k21 = ZERO * constant::TWO_PI / sx1;
      real_t k22 = ZERO * constant::TWO_PI / sx2;
      real_t k23 = ONE * constant::TWO_PI / sx3;
      real_t k24 = ONE;

      // return 0.1 * cos(2.0 * constant::TWO_PI * x_Ph[1]);

      return (k14 * amps(0, REAL) *
                math::cos(k11 * x_Ph[0] + k12 * x_Ph[1] + k13 * x_Ph[2]) +
              k14 * amps(0, IMAG) *
                math::sin(k11 * x_Ph[0] + k12 * x_Ph[1] + k13 * x_Ph[2])) +
             (k24 * amps(1, REAL) *
                math::cos(k21 * x_Ph[0] + k22 * x_Ph[1] + k23 * x_Ph[2]) +
              k24 * amps(1, IMAG) *
                math::sin(k21 * x_Ph[0] + k22 * x_Ph[1] + k23 * x_Ph[2]));
    }

    Inline auto fx2(const unsigned short&,
                    const real_t&,
                    const coord_t<D>& x_Ph) const -> real_t {
      real_t k01 = ONE * constant::TWO_PI / sx1;
      real_t k02 = ZERO * constant::TWO_PI / sx2;
      real_t k03 = ZERO * constant::TWO_PI / sx3;
      real_t k04 = ONE;
      real_t k11 = ZERO * constant::TWO_PI / sx1;
      real_t k12 = ONE * constant::TWO_PI / sx2;
      real_t k13 = ZERO * constant::TWO_PI / sx3;
      real_t k14 = ONE;
      real_t k21 = ZERO * constant::TWO_PI / sx1;
      real_t k22 = ZERO * constant::TWO_PI / sx2;
      real_t k23 = ONE * constant::TWO_PI / sx3;
      real_t k24 = ONE;
      return (k04 * amps(2, REAL) *
                math::cos(k01 * x_Ph[0] + k02 * x_Ph[1] + k03 * x_Ph[2]) +
              k04 * amps(2, IMAG) *
                math::sin(k01 * x_Ph[0] + k02 * x_Ph[1] + k03 * x_Ph[2])) +
             (k24 * amps(3, REAL) *
                math::cos(k21 * x_Ph[0] + k22 * x_Ph[1] + k23 * x_Ph[2]) +
              k24 * amps(3, IMAG) *
                math::sin(k21 * x_Ph[0] + k22 * x_Ph[1] + k23 * x_Ph[2]));
      // return ZERO;
    }

    Inline auto fx3(const unsigned short&,
                    const real_t&,
                    const coord_t<D>& x_Ph) const -> real_t {
      real_t k01 = ONE * constant::TWO_PI / sx1;
      real_t k02 = ZERO * constant::TWO_PI / sx2;
      real_t k03 = ZERO * constant::TWO_PI / sx3;
      real_t k04 = ONE;
      real_t k11 = ZERO * constant::TWO_PI / sx1;
      real_t k12 = ONE * constant::TWO_PI / sx2;
      real_t k13 = ZERO * constant::TWO_PI / sx3;
      real_t k14 = ONE;
      real_t k21 = ZERO * constant::TWO_PI / sx1;
      real_t k22 = ZERO * constant::TWO_PI / sx2;
      real_t k23 = ONE * constant::TWO_PI / sx3;
      real_t k24 = ONE;
      return (k04 * amps(4, REAL) *
                math::cos(k01 * x_Ph[0] + k02 * x_Ph[1] + k03 * x_Ph[2]) +
              k04 * amps(4, IMAG) *
                math::sin(k01 * x_Ph[0] + k02 * x_Ph[1] + k03 * x_Ph[2])) +
             (k14 * amps(5, REAL) *
                math::cos(k11 * x_Ph[0] + k12 * x_Ph[1] + k13 * x_Ph[2]) +
              k14 * amps(5, IMAG) *
                math::sin(k11 * x_Ph[0] + k12 * x_Ph[1] + k13 * x_Ph[2]));
      // return ZERO;
    }

  private:
    array_t<real_t* [2]> amps;
    const real_t         sx1, sx2, sx3;
  };

  template <SimEngine::type S, class M>
  struct PGen : public arch::ProblemGenerator<S, M> {
    // compatibility traits for the problem generator
    static constexpr auto engines = traits::compatible_with<SimEngine::SRPIC>::value;
    static constexpr auto metrics = traits::compatible_with<Metric::Minkowski>::value;
    static constexpr auto dimensions = traits::compatible_with<Dim::_2D, Dim::_3D>::value;

    // for easy access to variables in the child class
    using arch::ProblemGenerator<S, M>::D;
    using arch::ProblemGenerator<S, M>::C;
    using arch::ProblemGenerator<S, M>::params;

    const real_t         SX1, SX2, SX3;
    const real_t         temperature, machno;
    const unsigned int   nmodes;
    const real_t         amp0, phi0;
    array_t<real_t* [2]> amplitudes;
    ExtForce<M::PrtlDim> ext_force;
    const real_t         dt;

    inline PGen(const SimulationParams& params, const Metadomain<S, M>& global_domain)
      : arch::ProblemGenerator<S, M> { params }
      , SX1 { global_domain.mesh().extent(in::x1).second -
              global_domain.mesh().extent(in::x1).first }
      , SX2 { global_domain.mesh().extent(in::x2).second -
              global_domain.mesh().extent(in::x2).first }
      , SX3 { global_domain.mesh().extent(in::x3).second -
              global_domain.mesh().extent(in::x3).first }
      // , SX1 { 2.0 }
      // , SX2 { 2.0 }
      // , SX3 { 2.0 }
      , temperature { params.template get<real_t>("problem.temperature", 0.1) }
      , machno { params.template get<real_t>("problem.machno", 0.1) }
      , nmodes { params.template get<unsigned int>("setup.nmodes", 6) }
      , amp0 { machno * temperature / static_cast<real_t>(nmodes) }
      , phi0 { INV_4 } // !TODO: randomize
      , amplitudes { "DrivingModes", nmodes }
      , ext_force { amplitudes, SX1, SX2, SX3 }
      , dt { params.template get<real_t>("algorithms.timestep.dt") } {
      Init();
    }

    void Init() {
      // initializing amplitudes
      auto       amplitudes_ = amplitudes;
      const auto amp0_       = amp0;
      const auto phi0_       = phi0;
      Kokkos::parallel_for(
        "RandomAmplitudes",
        amplitudes.extent(0),
        Lambda(index_t i) {
          amplitudes_(i, REAL) = amp0_ * math::cos(phi0_);
          amplitudes_(i, IMAG) = amp0_ * math::sin(phi0_);
        });
    }

    inline void InitPrtls(Domain<S, M>& local_domain) {
      {
        const auto energy_dist = arch::Maxwellian<S, M>(local_domain.mesh.metric,
                                                        local_domain.random_pool,
                                                        temperature);
        const auto injector = arch::UniformInjector<S, M, arch::Maxwellian>(
          energy_dist,
          { 1, 2 });
        const real_t ndens = 1.0;
        arch::InjectUniform<S, M, decltype(injector)>(params,
                                                      local_domain,
                                                      injector,
                                                      ndens);
      }

      {
<<<<<<< HEAD
        const auto energy_dist = arch::Maxwellian<S, M>(local_domain.mesh.metric,
                                                        local_domain.random_pool,
                                                        temperature*10);        
        // const auto energy_dist = arch::Maxwellian<S, M>(local_domain.mesh.metric,
        //                                                 local_domain.random_pool,
        //                                                 temperature * 2,
        //                                                 10.0,
        //                                                 1);
        const auto injector = arch::UniformInjector<S, M, arch::Maxwellian>(
          energy_dist,
          { 1, 2 });
        const real_t ndens = 0.01;
        arch::InjectUniform<S, M, decltype(injector)>(params,
                                                      local_domain,
                                                      injector,
                                                      ndens);
=======
        // const auto energy_dist = arch::Maxwellian<S, M>(local_domain.mesh.metric,
        //                                                 local_domain.random_pool,
        //                                                 temperature*10);        
        // // const auto energy_dist = arch::Maxwellian<S, M>(local_domain.mesh.metric,
        // //                                                 local_domain.random_pool,
        // //                                                 temperature * 2,
        // //                                                 10.0,
        // //                                                 1);
        // const auto injector = arch::UniformInjector<S, M, arch::Maxwellian>(
        //   energy_dist,
        //   { 1, 2 });
        // const real_t ndens = 0.01;
        // arch::InjectUniform<S, M, decltype(injector)>(params,
        //                                               local_domain,
        //                                               injector,
        //                                               ndens);
>>>>>>> 18084fef
      }
    }

    void CustomPostStep(std::size_t time, long double, Domain<S, M>& domain) {
      auto omega0 = 0.6 * math::sqrt(temperature * machno * constant::TWO_PI / SX1);
      auto gamma0 = 0.5 * math::sqrt(temperature * machno * constant::TWO_PI / SX2);
      auto sigma0 = amp0 * math::sqrt(static_cast<real_t>(nmodes) * gamma0);
      auto pool   = domain.random_pool;
      Kokkos::parallel_for(
        "RandomAmplitudes",
        amplitudes.extent(0),
        ClassLambda(index_t i) {
          auto       rand_gen = pool.get_state();
          const auto unr      = Random<real_t>(rand_gen) - HALF;
          const auto uni      = Random<real_t>(rand_gen) - HALF;
          pool.free_state(rand_gen);
          const auto ampr_prev = amplitudes(i, REAL);
          const auto ampi_prev = amplitudes(i, IMAG);
          amplitudes(i, REAL)  = (ampr_prev * math::cos(omega0 * dt) +
                                 ampi_prev * math::sin(omega0 * dt)) *
                                  math::exp(-gamma0 * dt) +
                                unr * sigma0;
          amplitudes(i, IMAG) = (-ampr_prev * math::sin(omega0 * dt) +
                                 ampi_prev * math::cos(omega0 * dt)) *
                                  math::exp(-gamma0 * dt) +
                                uni * sigma0;
        });

<<<<<<< HEAD
      auto fext_en_total = ZERO;
      for (auto& species : domain.species) {
        auto pld    = species.pld[0];
        auto weight = species.weight;
        Kokkos::parallel_reduce(
          "ExtForceEnrg",
          species.rangeActiveParticles(),
          ClassLambda(index_t p, real_t & fext_en) {
            fext_en += pld(p) * weight(p);
          },
          fext_en_total);
      }

      auto pkin_en_total = ZERO;
      for (auto& species : domain.species) {
        auto ux1    = species.ux1;
        auto ux2    = species.ux2;
        auto ux3    = species.ux3;
        auto weight = species.weight;
        Kokkos::parallel_reduce(
          "KinEnrg",
          species.rangeActiveParticles(),
          ClassLambda(index_t p, real_t & pkin_en) {
            pkin_en += (math::sqrt(ONE + SQR(ux1(p)) + SQR(ux2(p)) + SQR(ux3(p))) -
                        ONE) *
                       weight(p);
          },
          pkin_en_total);
      }
      // Weight the macroparticle integral by sim parameters
      pkin_en_total /= params.template get<real_t>("scales.n0");

      std::ofstream myfile;
      if (time == 0) {
        myfile.open("fextenrg.txt");
      } else {
        myfile.open("fextenrg.txt", std::ios_base::app);
      }
      myfile << fext_en_total << std::endl;
      myfile.close();

      if (time == 0) {
        myfile.open("kenrg.txt");
      } else {
        myfile.open("kenrg.txt", std::ios_base::app);
      }
      myfile << pkin_en_total << std::endl;
      myfile.close();

      if constexpr (D == Dim::_3D) {
        
        auto metric = domain.mesh.metric;
        
        auto benrg_total = ZERO;
        auto EB          = domain.fields.em;
        Kokkos::parallel_reduce(
          "BEnrg",
          domain.mesh.rangeActiveCells(),
          Lambda(index_t i1, index_t i2, index_t i3, real_t & benrg) {
            coord_t<Dim::_3D> x_Cd { ZERO };
            vec_t<Dim::_3D>   b_Cntrv { EB(i1, i2, i3, em::bx1),
                                      EB(i1, i2, i3, em::bx2),
                                      EB(i1, i2, i3, em::bx3) };
            vec_t<Dim::_3D>   b_XYZ;
            metric.template transform<Idx::U, Idx::T>(x_Cd,
                                                                  b_Cntrv,
                                                                  b_XYZ);
            benrg += (SQR(b_XYZ[0]) + SQR(b_XYZ[1]) + SQR(b_XYZ[2]));
          },
          benrg_total);
        benrg_total *= params.template get<real_t>("scales.sigma0") * HALF;

        if (time == 0) {
          myfile.open("bsqenrg.txt");
        } else {
          myfile.open("bsqenrg.txt", std::ios_base::app);
        }
        myfile << benrg_total << std::endl;
        myfile.close();
        auto eenrg_total = ZERO;
        Kokkos::parallel_reduce(
          "BEnrg",
          domain.mesh.rangeActiveCells(),
          Lambda(index_t i1, index_t i2, index_t i3, real_t & eenrg) {
            coord_t<Dim::_3D> x_Cd { ZERO };
            vec_t<Dim::_3D>   e_Cntrv { EB(i1, i2, i3, em::ex1),
                                      EB(i1, i2, i3, em::ex2),
                                      EB(i1, i2, i3, em::ex3) };
            vec_t<Dim::_3D>   e_XYZ;
            metric.template transform<Idx::U, Idx::T>(x_Cd,
                                                                  e_Cntrv,
                                                                  e_XYZ);            
            eenrg += (SQR(e_XYZ[0]) + SQR(e_XYZ[1]) + SQR(e_XYZ[2]));
          },
          eenrg_total);
        eenrg_total *= params.template get<real_t>("scales.sigma0") * HALF;
  

        if (time == 0) {
          myfile.open("esqenrg.txt");
        } else {
          myfile.open("esqenrg.txt", std::ios_base::app);
        }
        myfile << eenrg_total << std::endl;
        myfile.close();
      }
=======
      // auto fext_en_total = ZERO;
      // for (auto& species : domain.species) {
      //   auto pld    = species.pld[0];
      //   auto weight = species.weight;
      //   Kokkos::parallel_reduce(
      //     "ExtForceEnrg",
      //     species.rangeActiveParticles(),
      //     ClassLambda(index_t p, real_t & fext_en) {
      //       fext_en += pld(p) * weight(p);
      //     },
      //     fext_en_total);
      // }

      // auto pkin_en_total = ZERO;
      // for (auto& species : domain.species) {
      //   auto ux1    = species.ux1;
      //   auto ux2    = species.ux2;
      //   auto ux3    = species.ux3;
      //   auto weight = species.weight;
      //   Kokkos::parallel_reduce(
      //     "KinEnrg",
      //     species.rangeActiveParticles(),
      //     ClassLambda(index_t p, real_t & pkin_en) {
      //       pkin_en += (math::sqrt(ONE + SQR(ux1(p)) + SQR(ux2(p)) + SQR(ux3(p))) -
      //                   ONE) *
      //                  weight(p);
      //     },
      //     pkin_en_total);
      // }
      // // Weight the macroparticle integral by sim parameters
      // pkin_en_total /= params.template get<real_t>("scales.n0");

      // std::ofstream myfile;
      // if (time == 0) {
      //   myfile.open("fextenrg.txt");
      // } else {
      //   myfile.open("fextenrg.txt", std::ios_base::app);
      // }
      // myfile << fext_en_total << std::endl;
      // myfile.close();

      // if (time == 0) {
      //   myfile.open("kenrg.txt");
      // } else {
      //   myfile.open("kenrg.txt", std::ios_base::app);
      // }
      // myfile << pkin_en_total << std::endl;
      // myfile.close();

      // if constexpr (D == Dim::_3D) {
        
      //   auto metric = domain.mesh.metric;
        
      //   auto benrg_total = ZERO;
      //   auto EB          = domain.fields.em;
      //   Kokkos::parallel_reduce(
      //     "BEnrg",
      //     domain.mesh.rangeActiveCells(),
      //     Lambda(index_t i1, index_t i2, index_t i3, real_t & benrg) {
      //       coord_t<Dim::_3D> x_Cd { ZERO };
      //       vec_t<Dim::_3D>   b_Cntrv { EB(i1, i2, i3, em::bx1),
      //                                 EB(i1, i2, i3, em::bx2),
      //                                 EB(i1, i2, i3, em::bx3) };
      //       vec_t<Dim::_3D>   b_XYZ;
      //       metric.template transform<Idx::U, Idx::T>(x_Cd,
      //                                                             b_Cntrv,
      //                                                             b_XYZ);
      //       benrg += (SQR(b_XYZ[0]) + SQR(b_XYZ[1]) + SQR(b_XYZ[2]));
      //     },
      //     benrg_total);
      //   benrg_total *= params.template get<real_t>("scales.sigma0") * HALF;

      //   if (time == 0) {
      //     myfile.open("bsqenrg.txt");
      //   } else {
      //     myfile.open("bsqenrg.txt", std::ios_base::app);
      //   }
      //   myfile << benrg_total << std::endl;
      //   myfile.close();
      //   auto eenrg_total = ZERO;
      //   Kokkos::parallel_reduce(
      //     "BEnrg",
      //     domain.mesh.rangeActiveCells(),
      //     Lambda(index_t i1, index_t i2, index_t i3, real_t & eenrg) {
      //       coord_t<Dim::_3D> x_Cd { ZERO };
      //       vec_t<Dim::_3D>   e_Cntrv { EB(i1, i2, i3, em::ex1),
      //                                 EB(i1, i2, i3, em::ex2),
      //                                 EB(i1, i2, i3, em::ex3) };
      //       vec_t<Dim::_3D>   e_XYZ;
      //       metric.template transform<Idx::U, Idx::T>(x_Cd,
      //                                                             e_Cntrv,
      //                                                             e_XYZ);            
      //       eenrg += (SQR(e_XYZ[0]) + SQR(e_XYZ[1]) + SQR(e_XYZ[2]));
      //     },
      //     eenrg_total);
      //   eenrg_total *= params.template get<real_t>("scales.sigma0") * HALF;
  

      //   if (time == 0) {
      //     myfile.open("esqenrg.txt");
      //   } else {
      //     myfile.open("esqenrg.txt", std::ios_base::app);
      //   }
      //   myfile << eenrg_total << std::endl;
      //   myfile.close();
      // }
>>>>>>> 18084fef
    }
  };

} // namespace user

#endif<|MERGE_RESOLUTION|>--- conflicted
+++ resolved
@@ -193,7 +193,6 @@
       }
 
       {
-<<<<<<< HEAD
         const auto energy_dist = arch::Maxwellian<S, M>(local_domain.mesh.metric,
                                                         local_domain.random_pool,
                                                         temperature*10);        
@@ -210,24 +209,6 @@
                                                       local_domain,
                                                       injector,
                                                       ndens);
-=======
-        // const auto energy_dist = arch::Maxwellian<S, M>(local_domain.mesh.metric,
-        //                                                 local_domain.random_pool,
-        //                                                 temperature*10);        
-        // // const auto energy_dist = arch::Maxwellian<S, M>(local_domain.mesh.metric,
-        // //                                                 local_domain.random_pool,
-        // //                                                 temperature * 2,
-        // //                                                 10.0,
-        // //                                                 1);
-        // const auto injector = arch::UniformInjector<S, M, arch::Maxwellian>(
-        //   energy_dist,
-        //   { 1, 2 });
-        // const real_t ndens = 0.01;
-        // arch::InjectUniform<S, M, decltype(injector)>(params,
-        //                                               local_domain,
-        //                                               injector,
-        //                                               ndens);
->>>>>>> 18084fef
       }
     }
 
@@ -256,7 +237,6 @@
                                 uni * sigma0;
         });
 
-<<<<<<< HEAD
       auto fext_en_total = ZERO;
       for (auto& species : domain.species) {
         auto pld    = species.pld[0];
@@ -363,114 +343,6 @@
         myfile << eenrg_total << std::endl;
         myfile.close();
       }
-=======
-      // auto fext_en_total = ZERO;
-      // for (auto& species : domain.species) {
-      //   auto pld    = species.pld[0];
-      //   auto weight = species.weight;
-      //   Kokkos::parallel_reduce(
-      //     "ExtForceEnrg",
-      //     species.rangeActiveParticles(),
-      //     ClassLambda(index_t p, real_t & fext_en) {
-      //       fext_en += pld(p) * weight(p);
-      //     },
-      //     fext_en_total);
-      // }
-
-      // auto pkin_en_total = ZERO;
-      // for (auto& species : domain.species) {
-      //   auto ux1    = species.ux1;
-      //   auto ux2    = species.ux2;
-      //   auto ux3    = species.ux3;
-      //   auto weight = species.weight;
-      //   Kokkos::parallel_reduce(
-      //     "KinEnrg",
-      //     species.rangeActiveParticles(),
-      //     ClassLambda(index_t p, real_t & pkin_en) {
-      //       pkin_en += (math::sqrt(ONE + SQR(ux1(p)) + SQR(ux2(p)) + SQR(ux3(p))) -
-      //                   ONE) *
-      //                  weight(p);
-      //     },
-      //     pkin_en_total);
-      // }
-      // // Weight the macroparticle integral by sim parameters
-      // pkin_en_total /= params.template get<real_t>("scales.n0");
-
-      // std::ofstream myfile;
-      // if (time == 0) {
-      //   myfile.open("fextenrg.txt");
-      // } else {
-      //   myfile.open("fextenrg.txt", std::ios_base::app);
-      // }
-      // myfile << fext_en_total << std::endl;
-      // myfile.close();
-
-      // if (time == 0) {
-      //   myfile.open("kenrg.txt");
-      // } else {
-      //   myfile.open("kenrg.txt", std::ios_base::app);
-      // }
-      // myfile << pkin_en_total << std::endl;
-      // myfile.close();
-
-      // if constexpr (D == Dim::_3D) {
-        
-      //   auto metric = domain.mesh.metric;
-        
-      //   auto benrg_total = ZERO;
-      //   auto EB          = domain.fields.em;
-      //   Kokkos::parallel_reduce(
-      //     "BEnrg",
-      //     domain.mesh.rangeActiveCells(),
-      //     Lambda(index_t i1, index_t i2, index_t i3, real_t & benrg) {
-      //       coord_t<Dim::_3D> x_Cd { ZERO };
-      //       vec_t<Dim::_3D>   b_Cntrv { EB(i1, i2, i3, em::bx1),
-      //                                 EB(i1, i2, i3, em::bx2),
-      //                                 EB(i1, i2, i3, em::bx3) };
-      //       vec_t<Dim::_3D>   b_XYZ;
-      //       metric.template transform<Idx::U, Idx::T>(x_Cd,
-      //                                                             b_Cntrv,
-      //                                                             b_XYZ);
-      //       benrg += (SQR(b_XYZ[0]) + SQR(b_XYZ[1]) + SQR(b_XYZ[2]));
-      //     },
-      //     benrg_total);
-      //   benrg_total *= params.template get<real_t>("scales.sigma0") * HALF;
-
-      //   if (time == 0) {
-      //     myfile.open("bsqenrg.txt");
-      //   } else {
-      //     myfile.open("bsqenrg.txt", std::ios_base::app);
-      //   }
-      //   myfile << benrg_total << std::endl;
-      //   myfile.close();
-      //   auto eenrg_total = ZERO;
-      //   Kokkos::parallel_reduce(
-      //     "BEnrg",
-      //     domain.mesh.rangeActiveCells(),
-      //     Lambda(index_t i1, index_t i2, index_t i3, real_t & eenrg) {
-      //       coord_t<Dim::_3D> x_Cd { ZERO };
-      //       vec_t<Dim::_3D>   e_Cntrv { EB(i1, i2, i3, em::ex1),
-      //                                 EB(i1, i2, i3, em::ex2),
-      //                                 EB(i1, i2, i3, em::ex3) };
-      //       vec_t<Dim::_3D>   e_XYZ;
-      //       metric.template transform<Idx::U, Idx::T>(x_Cd,
-      //                                                             e_Cntrv,
-      //                                                             e_XYZ);            
-      //       eenrg += (SQR(e_XYZ[0]) + SQR(e_XYZ[1]) + SQR(e_XYZ[2]));
-      //     },
-      //     eenrg_total);
-      //   eenrg_total *= params.template get<real_t>("scales.sigma0") * HALF;
-  
-
-      //   if (time == 0) {
-      //     myfile.open("esqenrg.txt");
-      //   } else {
-      //     myfile.open("esqenrg.txt", std::ios_base::app);
-      //   }
-      //   myfile << eenrg_total << std::endl;
-      //   myfile.close();
-      // }
->>>>>>> 18084fef
     }
   };
 
