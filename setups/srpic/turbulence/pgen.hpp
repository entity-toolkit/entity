--- conflicted
+++ resolved
@@ -229,15 +229,6 @@
           }, pkin_en_total);
     }
 
-<<<<<<< HEAD
-=======
-    // auto benrg_total = ZERO;
-    // auto emfields = domain.fields.em;
-    // Kokkos::parallel_reduce("BEnrg", domain.mesh.rangeActiveCells(), Lambda(index_t i1, index_t i2, index_t i3, real_t& benrg) {
-    //   benrg += (SQR(emfields(i1, i2, i3, em::bx1)) + SQR(emfields(i1, i2, i3, em::bx2)) + SQR(emfields(i1, i2, i3, em::bx3)))*HALF;
-    // }, benrg_total);
-
->>>>>>> ead0078b
     std::ofstream myfile;
     if (time == 0) {
     myfile.open ("fextenrg.txt");
