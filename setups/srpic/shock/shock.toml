[simulation]
  name    = "shock"
  engine  = "srpic"
  runtime = 50.0

[grid]
  resolution = [2048, 128]
  extent     = [[0.0, 10.0], [-0.3125, 0.3125]]

  [grid.metric]
    metric = "minkowski"

  [grid.boundaries]
<<<<<<< HEAD
    fields = [["FIXED", "ABSORB"], ["PERIODIC"]]
=======
    fields    = [["CONDUCTOR", "ABSORB"], ["PERIODIC"]]
>>>>>>> 842edf6f
    particles = [["REFLECT", "ABSORB"], ["PERIODIC"]]

[scales]
  larmor0    = 1e-2
  skindepth0 = 1e-2

[algorithms]
  current_filters = 8

  [algorithms.timestep]
    CFL = 0.5

[particles]
  ppc0 = 16.0

  [[particles.species]]
    label    = "e-"
    mass     = 1.0
    charge   = -1.0
    maxnpart = 1e8

  [[particles.species]]
    label    = "e+"
    mass     = 1.0
    charge   = 1.0
    maxnpart = 1e8

[setup]
  drift_ux    = 0.1
  temperature = 1e-3
  Bmag = 1.0
  Btheta = 0.0
  Bphi = 0.0

[output]
  interval_time = 0.1
  format        = "hdf5"

  [output.fields]
    quantities = ["N_1", "N_2", "E", "B", "T0i_1", "T0i_2", "J"]<|MERGE_RESOLUTION|>--- conflicted
+++ resolved
@@ -11,11 +11,7 @@
     metric = "minkowski"
 
   [grid.boundaries]
-<<<<<<< HEAD
     fields = [["FIXED", "ABSORB"], ["PERIODIC"]]
-=======
-    fields    = [["CONDUCTOR", "ABSORB"], ["PERIODIC"]]
->>>>>>> 842edf6f
     particles = [["REFLECT", "ABSORB"], ["PERIODIC"]]
 
 [scales]
