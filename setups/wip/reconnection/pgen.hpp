#ifndef PROBLEM_GENERATOR_H
#define PROBLEM_GENERATOR_H

#include "enums.h"
#include "global.h"

#include "arch/directions.h"
#include "arch/kokkos_aliases.h"
#include "arch/traits.h"
#include "utils/numeric.h"

#include "archetypes/energy_dist.h"
#include "archetypes/particle_injector.h"
#include "archetypes/problem_generator.h"
#include "archetypes/spatial_dist.h"
#include "framework/domain/metadomain.h"

#include "kernels/particle_moments.hpp"

namespace user {
  using namespace ntt;

  template <SimEngine::type S, class M>
  struct CurrentLayer : public arch::SpatialDistribution<S, M> {
    CurrentLayer(const M& metric, real_t cs_width, real_t cs_y)
      : arch::SpatialDistribution<S, M> { metric }
      , cs_width { cs_width }
      , cs_y { cs_y } {}

    Inline auto operator()(const coord_t<M::Dim>& x_Ph) const -> real_t override {
      return ONE / SQR(math::cosh((x_Ph[1] - cs_y) / cs_width));
    }

  private:
    const real_t cs_y, cs_width;
  };

  // field initializer
  template <Dimension D>
  struct InitFields {
    InitFields(real_t bg_B, real_t bg_Bguide, real_t cs_width, real_t cs_y)
      : bg_B { bg_B }
      , bg_Bguide { bg_Bguide }
      , cs_width { cs_width }
      , cs_y { cs_y } {}

    Inline auto bx1(const coord_t<D>& x_Ph) const -> real_t {
      return bg_B * (math::tanh((x_Ph[1] - cs_y) / cs_width));
    }

    Inline auto bx3(const coord_t<D>&) const -> real_t {
      return bg_Bguide;
    }

  private:
    const real_t bg_B, bg_Bguide, cs_width, cs_y;
  };

  template <Dimension D>
  struct BoundaryFieldsInX1 {
    BoundaryFieldsInX1(real_t bg_B,
                       real_t bg_Bguide,
                       real_t beta_rec,
                       real_t cs_width,
                       real_t cs_x,
                       real_t cs_y)
      : bg_B { bg_B }
      , bg_Bguide { bg_Bguide }
      , beta_rec { beta_rec }
      , cs_width { cs_width }
      , cs_x { cs_x }
      , cs_y { cs_y } {}

    Inline auto bx1(const coord_t<D>& x_Ph) const -> real_t {
      return bg_B * (math::tanh((x_Ph[1] - cs_y) / cs_width));
    }

    Inline auto bx2(const coord_t<D>& x_Ph) const -> real_t {
      return beta_rec * bg_B * (math::tanh((x_Ph[0] - cs_x) / cs_width));
    }

    Inline auto bx3(const coord_t<D>&) const -> real_t {
      return bg_Bguide;
    }

    Inline auto ex1(const coord_t<D>& x_Ph) const -> real_t {
      return beta_rec * bg_Bguide * math::tanh((x_Ph[1] - cs_y) / cs_width);
    }

    Inline auto ex2(const coord_t<D>&) const -> real_t {
      return ZERO;
    }

    Inline auto ex3(const coord_t<D>&) const -> real_t {
      return -beta_rec * bg_B;
    }

  private:
    const real_t bg_B, bg_Bguide, beta_rec, cs_width, cs_x, cs_y;
  };

  template <Dimension D>
  struct BoundaryFieldsInX2 {
    BoundaryFieldsInX2(real_t bg_B, real_t bg_Bguide, real_t cs_width, real_t cs_y)
      : bg_B { bg_B }
      , bg_Bguide { bg_Bguide }
      , cs_width { cs_width }
      , cs_y { cs_y } {}

    Inline auto bx1(const coord_t<D>& x_Ph) const -> real_t {
      return bg_B * (math::tanh((x_Ph[1] - cs_y) / cs_width));
    }

    Inline auto bx2(const coord_t<D>&) const -> real_t {
      return ZERO;
    }

    Inline auto bx3(const coord_t<D>&) const -> real_t {
      return bg_Bguide;
    }

    Inline auto ex1(const coord_t<D>&) const -> real_t {
      return ZERO;
    }

    Inline auto ex2(const coord_t<D>&) const -> real_t {
      return ZERO;
    }

    Inline auto ex3(const coord_t<D>&) const -> real_t {
      return ZERO;
    }

  private:
    const real_t bg_B, bg_Bguide, cs_width, cs_y;
  };

  // constant particle density for particle boundaries
  template <SimEngine::type S, class M>
  struct ConstDens {
    Inline auto operator()(const coord_t<M::Dim>& x_Ph) const -> real_t {
      return ONE;
    }
  };
  template <SimEngine::type S, class M>
  using spatial_dist_t = arch::Replenish<S, M, ConstDens<S, M>>;

  template <SimEngine::type S, class M>
  struct PGen : public arch::ProblemGenerator<S, M> {
    // compatibility traits for the problem generator
    static constexpr auto engines { traits::compatible_with<SimEngine::SRPIC>::value };
    static constexpr auto metrics { traits::compatible_with<Metric::Minkowski>::value };
    static constexpr auto dimensions {
      traits::compatible_with<Dim::_2D, Dim::_3D>::value
    };

    // for easy access to variables in the child class
    using arch::ProblemGenerator<S, M>::D;
    using arch::ProblemGenerator<S, M>::C;
    using arch::ProblemGenerator<S, M>::params;

    const real_t bg_B, bg_Bguide, bg_temperature, inj_ypad;
    const real_t cs_width, cs_overdensity, cs_x, cs_y;
    const real_t ymin, ymax;

    InitFields<D> init_flds;

    inline PGen(const SimulationParams& p, const Metadomain<S, M>& m)
      : arch::ProblemGenerator<S, M>(p)
      , bg_B { p.template get<real_t>("setup.bg_B", 1.0) }
      , bg_Bguide { p.template get<real_t>("setup.bg_Bguide", 0.0) }
      , bg_temperature { p.template get<real_t>("setup.bg_temperature", 0.001) }
      , inj_ypad { p.template get<real_t>("setup.inj_ypad", (real_t)0.05) }
      , cs_width { p.template get<real_t>("setup.cs_width") }
      , cs_overdensity { p.template get<real_t>("setup.cs_overdensity") }
      , cs_x { m.mesh().extent(in::x1).first +
               INV_2 * (m.mesh().extent(in::x1).second -
                        m.mesh().extent(in::x1).first) }
      , cs_y { m.mesh().extent(in::x2).first +
               INV_2 * (m.mesh().extent(in::x2).second -
                        m.mesh().extent(in::x2).first) }
      , ymin { m.mesh().extent(in::x2).first }
      , ymax { m.mesh().extent(in::x2).second }
      , init_flds { bg_B, bg_Bguide, cs_width, cs_y } {}

    inline PGen() {}

    auto MatchFieldsInX1(simtime_t) const -> BoundaryFieldsInX1<D> {
      return BoundaryFieldsInX1<D> { bg_B,     bg_Bguide, (real_t)0.1,
                                     cs_width, cs_x,      cs_y };
    }

    auto MatchFieldsInX2(simtime_t) const -> BoundaryFieldsInX2<D> {
      return BoundaryFieldsInX2<D> { bg_B, bg_Bguide, cs_width, cs_y };
    }

    inline void InitPrtls(Domain<S, M>& local_domain) {
      // background
      const auto energy_dist = arch::Maxwellian<S, M>(local_domain.mesh.metric,
                                                      local_domain.random_pool,
                                                      bg_temperature);
      const auto injector    = arch::UniformInjector<S, M, arch::Maxwellian>(
        energy_dist,
        { 1, 2 });
      arch::InjectUniform<S, M, arch::UniformInjector<S, M, arch::Maxwellian>>(
        params,
        local_domain,
        injector,
        ONE);

      const auto sigma = params.template get<real_t>("scales.sigma0");
      const auto c_omp = params.template get<real_t>("scales.skindepth0");
      const auto cs_drift_beta = math::sqrt(sigma) * c_omp /
                                 (cs_width * cs_overdensity);
      const auto cs_drift_gamma = ONE / math::sqrt(ONE - SQR(cs_drift_beta));
      const auto cs_drift_u     = cs_drift_beta * cs_drift_gamma;
      const auto cs_temperature = HALF * sigma / cs_overdensity;

      // current layer
      auto       edist_cs = arch::Maxwellian<S, M>(local_domain.mesh.metric,
                                             local_domain.random_pool,
                                             cs_temperature,
                                             cs_drift_u,
                                             in::x3,
                                             false);
      const auto sdist_cs = CurrentLayer<S, M>(local_domain.mesh.metric,
                                               cs_width,
                                               cs_y);
      const auto inj_cs = arch::NonUniformInjector<S, M, arch::Maxwellian, CurrentLayer>(
        edist_cs,
        sdist_cs,
        { 1, 2 });
      arch::InjectNonUniform<S, M, decltype(inj_cs)>(params,
                                                     local_domain,
                                                     inj_cs,
                                                     cs_overdensity);
    }

    void CustomPostStep(timestep_t, simtime_t, Domain<S, M>& domain) {
      const auto energy_dist = arch::Maxwellian<S, M>(domain.mesh.metric,
                                                      domain.random_pool,
                                                      bg_temperature);

      const auto dx = domain.mesh.metric.template sqrt_h_<1, 1>({});

      boundaries_t<real_t> inj_box_up, inj_box_down;
      boundaries_t<real_t> probe_box_up, probe_box_down;
      inj_box_up.push_back(Range::All);
      inj_box_down.push_back(Range::All);
      probe_box_up.push_back(Range::All);
      probe_box_down.push_back(Range::All);
      inj_box_up.push_back({ ymax - inj_ypad - 10 * dx, ymax - inj_ypad });
      inj_box_down.push_back({ ymin + inj_ypad, ymin + inj_ypad + 10 * dx });
      probe_box_up.push_back({ ymax - inj_ypad - 10 * dx, ymax - inj_ypad });
      probe_box_down.push_back({ ymin + inj_ypad, ymin + inj_ypad + 10 * dx });

      if constexpr (M::Dim == Dim::_3D) {
        inj_box_up.push_back(Range::All);
        inj_box_down.push_back(Range::All);
      }

      {
        // compute density of species #1 and #2
        const auto use_weights = params.template get<bool>(
          "particles.use_weights");
        const auto ni2    = domain.mesh.n_active(in::x2);
        const auto inv_n0 = ONE / params.template get<real_t>("scales.n0");

        auto scatter_buff = Kokkos::Experimental::create_scatter_view(
          domain.fields.buff);
        Kokkos::deep_copy(domain.fields.buff, ZERO);
<<<<<<< HEAD
        for (const auto sp : std::vector<unsigned short> { 1, 2 }) {
=======
        for (const auto sp : std::vector<spidx_t> { 1, 2 }) {
>>>>>>> fdc97162
          const auto& prtl_spec = domain.species[sp - 1];
          // clang-format off
        Kokkos::parallel_for(
          "ComputeMoments",
          prtl_spec.rangeActiveParticles(),
          kernel::ParticleMoments_kernel<S, M, FldsID::N, 3>({}, scatter_buff, 0u,
                                                             prtl_spec.i1, prtl_spec.i2, prtl_spec.i3,
                                                             prtl_spec.dx1, prtl_spec.dx2, prtl_spec.dx3,
                                                             prtl_spec.ux1, prtl_spec.ux2, prtl_spec.ux3,
                                                             prtl_spec.phi, prtl_spec.weight, prtl_spec.tag,
                                                             prtl_spec.mass(), prtl_spec.charge(),
                                                             use_weights,
                                                             domain.mesh.metric, domain.mesh.flds_bc(),
                                                             ni2, inv_n0, 0u));
          // clang-format on
        }
        Kokkos::Experimental::contribute(domain.fields.buff, scatter_buff);
      }

      const auto injector_up = arch::KeepConstantInjector<S, M, arch::Maxwellian>(
        energy_dist,
        { 1, 2 },
        0u,
        probe_box_up);
      const auto injector_down = arch::KeepConstantInjector<S, M, arch::Maxwellian>(
        energy_dist,
        { 1, 2 },
        0u,
        probe_box_down);

      arch::InjectUniform<S, M, decltype(injector_up)>(
        params,
        domain,
        injector_up,
        ONE,
        params.template get<bool>("particles.use_weights"),
        inj_box_up);
      arch::InjectUniform<S, M, decltype(injector_down)>(
        params,
        domain,
        injector_down,
        ONE,
        params.template get<bool>("particles.use_weights"),
        inj_box_down);
    }
  };

} // namespace user

#endif<|MERGE_RESOLUTION|>--- conflicted
+++ resolved
@@ -269,11 +269,7 @@
         auto scatter_buff = Kokkos::Experimental::create_scatter_view(
           domain.fields.buff);
         Kokkos::deep_copy(domain.fields.buff, ZERO);
-<<<<<<< HEAD
-        for (const auto sp : std::vector<unsigned short> { 1, 2 }) {
-=======
         for (const auto sp : std::vector<spidx_t> { 1, 2 }) {
->>>>>>> fdc97162
           const auto& prtl_spec = domain.species[sp - 1];
           // clang-format off
         Kokkos::parallel_for(
