BSD 3-Clause License

<<<<<<< HEAD
Copyright (c) 2023, entity-toolkit
=======
Copyright (c) 2024, Princeton University (PU), and
Princeton Plasma Physics Lab (PPPL).
All rights reserved.

Core developers (alphabetical order):
* Alexander Chernoglazov
* Benjamin Crinquand
* Alisa Galishnikova
* Hayk Hakobyan
* Jens Mahlmann
* Sasha Philippov
* Arno Vanthieghem
* Muni Zhou
>>>>>>> d18e2007

Redistribution and use in source and binary forms, with or without
modification, are permitted provided that the following conditions are met:

1. Redistributions of source code must retain the above copyright notice, this
   list of conditions and the following disclaimer.

2. Redistributions in binary form must reproduce the above copyright notice,
   this list of conditions and the following disclaimer in the documentation
   and/or other materials provided with the distribution.

3. Neither the name of the copyright holder nor the names of its
   contributors may be used to endorse or promote products derived from
   this software without specific prior written permission.

THIS SOFTWARE IS PROVIDED BY THE COPYRIGHT HOLDERS AND CONTRIBUTORS "AS IS"
AND ANY EXPRESS OR IMPLIED WARRANTIES, INCLUDING, BUT NOT LIMITED TO, THE
IMPLIED WARRANTIES OF MERCHANTABILITY AND FITNESS FOR A PARTICULAR PURPOSE ARE
DISCLAIMED. IN NO EVENT SHALL THE COPYRIGHT HOLDER OR CONTRIBUTORS BE LIABLE
FOR ANY DIRECT, INDIRECT, INCIDENTAL, SPECIAL, EXEMPLARY, OR CONSEQUENTIAL
DAMAGES (INCLUDING, BUT NOT LIMITED TO, PROCUREMENT OF SUBSTITUTE GOODS OR
SERVICES; LOSS OF USE, DATA, OR PROFITS; OR BUSINESS INTERRUPTION) HOWEVER
CAUSED AND ON ANY THEORY OF LIABILITY, WHETHER IN CONTRACT, STRICT LIABILITY,
OR TORT (INCLUDING NEGLIGENCE OR OTHERWISE) ARISING IN ANY WAY OUT OF THE USE
OF THIS SOFTWARE, EVEN IF ADVISED OF THE POSSIBILITY OF SUCH DAMAGE.<|MERGE_RESOLUTION|>--- conflicted
+++ resolved
@@ -1,8 +1,5 @@
 BSD 3-Clause License
 
-<<<<<<< HEAD
-Copyright (c) 2023, entity-toolkit
-=======
 Copyright (c) 2024, Princeton University (PU), and
 Princeton Plasma Physics Lab (PPPL).
 All rights reserved.
@@ -16,7 +13,6 @@
 * Sasha Philippov
 * Arno Vanthieghem
 * Muni Zhou
->>>>>>> d18e2007
 
 Redistribution and use in source and binary forms, with or without
 modification, are permitted provided that the following conditions are met:
