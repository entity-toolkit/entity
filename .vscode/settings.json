--- conflicted
+++ resolved
@@ -119,15 +119,4 @@
   "editor.tokenColorCustomizations": {
     "textMateRules": [],
   },
-<<<<<<< HEAD
-  "C_Cpp.errorSquiggles": "enabled",
-  "cmake.buildDirectory": "${workspaceFolder}/build",
-  "cmake.configureSettings": {
-    "output": "OFF",
-    "nttiny": "OFF",
-    "Kokkos_ENABLE_OPENMP": "ON",
-    "pgen": "weibel"
-  },
-=======
->>>>>>> 2d2b6dd4
 }