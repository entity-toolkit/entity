--- conflicted
+++ resolved
@@ -4,17 +4,6 @@
       "name": "stellar",
       "intelliSenseMode": "linux-gcc-x64",
       "includePath": [
-<<<<<<< HEAD
-        "${workspaceFolder}/build/**",
-        "${workspaceFolder}/build/_deps/kokkos-build/core/src",
-        // "/home/hayk/Codes/adios2/install/include",
-        // "/usr/local/cuda/include",
-        "${workspaceFolder}/src/**",
-        "${workspaceFolder}/build/src/",
-        "${workspaceFolder}/extern/**"
-      ],
-      "defines": [
-=======
         "${workspaceFolder}",
         "${workspaceFolder}/src/**",
         "${workspaceFolder}/build/src",
@@ -55,7 +44,6 @@
         "${workspaceFolder}/extern/**"
       ],
       "defines": [
->>>>>>> 2d2b6dd4
         // "PIC_ENGINE",
         "GRPIC_ENGINE",
         "SINGLE_PRECISION",
