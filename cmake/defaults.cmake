# cmake-lint: disable=C0103

# ----------------------------- Defaults ---------------------------------- #
if(DEFINED ENV{Entity_ENABLE_DEBUG})
  set(default_debug
      $ENV{Entity_ENABLE_DEBUG}
      CACHE INTERNAL "Default flag for debug mode")
else()
  set(default_debug
      OFF
      CACHE INTERNAL "Default flag for debug mode")
endif()

set_property(CACHE default_debug PROPERTY TYPE BOOL)

set(default_engine
    "pic"
    CACHE INTERNAL "Default engine")
set(default_precision
    "single"
    CACHE INTERNAL "Default precision")
set(default_pgen
    "."
    CACHE INTERNAL "Default problem generator")
set(default_sr_metric
    "minkowski"
    CACHE INTERNAL "Default SR metric")
set(default_gr_metric
    "kerr_schild"
    CACHE INTERNAL "Default GR metric")

if(DEFINED ENV{Entity_ENABLE_OUTPUT})
  set(default_output
      $ENV{Entity_ENABLE_OUTPUT}
      CACHE INTERNAL "Default flag for output")
else()
  set(default_output
      ON
      CACHE INTERNAL "Default flag for output")
endif()

set_property(CACHE default_output PROPERTY TYPE BOOL)

if(DEFINED ENV{Entity_ENABLE_GUI})
  set(default_gui
      $ENV{Entity_ENABLE_GUI}
      CACHE INTERNAL "Default flag for GUI")
else()
  set(default_gui
      OFF
      CACHE INTERNAL "Default flag for GUI")
endif()

set_property(CACHE default_gui PROPERTY TYPE BOOL)

if(DEFINED ENV{Entity_ENABLE_MPI})
  set(default_mpi
      $ENV{Entity_ENABLE_MPI}
      CACHE INTERNAL "Default flag for MPI")
else()
  set(default_mpi
      OFF
      CACHE INTERNAL "Default flag for MPI")
endif()

<<<<<<< HEAD
set_property(CACHE default_mpi PROPERTY TYPE BOOL)

if(DEFINED ENV{Entity_ENABLE_GPU_AWARE_MPI})
  set(default_gpu_aware_mpi
      $ENV{Entity_ENABLE_GPU_AWARE_MPI}
      CACHE INTERNAL "Default flag for GPU-aware MPI")
else()
  set(default_gpu_aware_mpi
      ON
      CACHE INTERNAL "Default flag for GPU-aware MPI")
endif()

set_property(CACHE default_gpu_aware_mpi PROPERTY TYPE BOOL)
=======
if(DEFINED ENV{Entity_MPI_DEVICE_COPY})
  set(default_mpi_device_copy
      $ENV{Entity_MPI_DEVICE_COPY}
      CACHE INTERNAL "Default flag for copying from device to host for MPI")
else()
  set(default_mpi_device_copy
      OFF
      CACHE INTERNAL "Default flag for copying from device to host for MPI")
endif()

set_property(CACHE default_mpi PROPERTY TYPE BOOL)
>>>>>>> 26a56580
<|MERGE_RESOLUTION|>--- conflicted
+++ resolved
@@ -63,7 +63,16 @@
       CACHE INTERNAL "Default flag for MPI")
 endif()
 
-<<<<<<< HEAD
+if(DEFINED ENV{Entity_MPI_DEVICE_COPY})
+  set(default_mpi_device_copy
+      $ENV{Entity_MPI_DEVICE_COPY}
+      CACHE INTERNAL "Default flag for copying from device to host for MPI")
+else()
+  set(default_mpi_device_copy
+      OFF
+      CACHE INTERNAL "Default flag for copying from device to host for MPI")
+endif()
+
 set_property(CACHE default_mpi PROPERTY TYPE BOOL)
 
 if(DEFINED ENV{Entity_ENABLE_GPU_AWARE_MPI})
@@ -76,17 +85,4 @@
       CACHE INTERNAL "Default flag for GPU-aware MPI")
 endif()
 
-set_property(CACHE default_gpu_aware_mpi PROPERTY TYPE BOOL)
-=======
-if(DEFINED ENV{Entity_MPI_DEVICE_COPY})
-  set(default_mpi_device_copy
-      $ENV{Entity_MPI_DEVICE_COPY}
-      CACHE INTERNAL "Default flag for copying from device to host for MPI")
-else()
-  set(default_mpi_device_copy
-      OFF
-      CACHE INTERNAL "Default flag for copying from device to host for MPI")
-endif()
-
-set_property(CACHE default_mpi PROPERTY TYPE BOOL)
->>>>>>> 26a56580
+set_property(CACHE default_gpu_aware_mpi PROPERTY TYPE BOOL)