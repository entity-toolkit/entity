--- conflicted
+++ resolved
@@ -3,11 +3,7 @@
 set(PROJECT_NAME entity)
 
 project(${PROJECT_NAME}
-<<<<<<< HEAD
   VERSION 0.9.0.1
-=======
-  VERSION 0.8.5
->>>>>>> 399b16f2
   LANGUAGES CXX C
 )
 include(${CMAKE_CURRENT_SOURCE_DIR}/cmake/styling.cmake)
