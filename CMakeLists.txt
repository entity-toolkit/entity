cmake_minimum_required(VERSION 3.16)

set(PROJECT_NAME entity)

project(${PROJECT_NAME}
  VERSION 0.9.0.4
  LANGUAGES CXX C
)
include(${CMAKE_CURRENT_SOURCE_DIR}/cmake/styling.cmake)

# ----------------------------- Defaults ---------------------------------- #
set(default_engine "pic")
set(default_precision "single")
set(default_pgen "dummy")
set(default_output "OFF")
set(default_DEBUG "OFF")
set(default_nttiny "OFF")
set(default_KOKKOS_ENABLE_CUDA "OFF")
set(default_KOKKOS_ENABLE_OPENMP "OFF")

# ----------------------------- Simulation engine ---------------------------- #
set(engine ${default_engine} CACHE STRING "Simulation engine")

set(simulation_engines "sandbox" "pic" "grpic")
list(FIND simulation_engines ${engine} ENGINE_FOUND)

if(${ENGINE_FOUND} EQUAL -1)
  message(FATAL_ERROR "Invalid simulation engine: ${engine}\nValid options are: ${simulation_engines}")
endif()

# -------------------------------- Precision ------------------------------- #
set(precision ${default_precision} CACHE STRING "Precision")
set(precisions "single" "double")
list(FIND precisions ${precision} PRECISION_FOUND)

if(${PRECISION_FOUND} EQUAL -1)
  message(FATAL_ERROR "Invalid precision: ${precision}\nValid options are: ${precisions}")
endif()

if(${precision} STREQUAL "single")
  add_definitions(-DSINGLE_PRECISION)
endif()

# --------------------------------- Metric --------------------------------- #
set(sr_metrics "minkowski" "spherical" "qspherical")
set(gr_metrics "kerr_schild" "qkerr_schild" "kerr_schild_0")

if(${engine} STREQUAL "sandbox")
  set(default_metric "minkowski")
  set(metrics ${sr_metrics} ${gr_metrics})
elseif(${engine} STREQUAL "pic")
  set(default_metric "minkowski")
  set(metrics ${sr_metrics})
elseif(${engine} STREQUAL "grpic")
  set(default_metric "qkerr_schild")
  set(metrics ${gr_metrics})
endif()

set(metric ${default_metric} CACHE STRING "Metric")

list(FIND metrics ${metric} METRIC_FOUND)

if(${METRIC_FOUND} EQUAL -1)
  message(FATAL_ERROR "Invalid metric: ${metric}\nValid options are: ${metrics}")
endif()

# ---------------------------- Problem generator --------------------------- #
if(NOT ${engine} STREQUAL "sandbox")
  set(PGEN_DIRECTORY ${CMAKE_CURRENT_SOURCE_DIR}/src/${engine}/pgen/)
  set(pgen ${default_pgen} CACHE STRING "Problem generator")
  file(GLOB_RECURSE PGENS ${PGEN_DIRECTORY}*.hpp)
  set(problem_generators "")

  foreach(pgen_file ${PGENS})
    string(REPLACE ${PGEN_DIRECTORY} "" new_pgen ${pgen_file})
    string(REPLACE ".hpp" "" new_pgen ${new_pgen})
    list(APPEND problem_generators ${new_pgen})
  endforeach()

<<<<<<< HEAD
  if(NOT ${pgen} IN_LIST problem_generators)
=======
  list(FIND problem_generators ${pgen} PGEN_FOUND)

  if(${PGEN_FOUND} EQUAL -1)
>>>>>>> 9b401207
    message(FATAL_ERROR "Problem generator ${pgen}.hpp not found\nAvailable problem generators: ${problem_generators}.")
  endif()
endif()

# -------------------------- Compilation settings -------------------------- #
set(DEBUG ${default_DEBUG} CACHE BOOL "Debug mode")

set(CMAKE_CXX_STANDARD 17)
set(CMAKE_CXX_STANDARD_REQUIRED ON)

if(${DEBUG} STREQUAL "OFF")
  set(Kokkos_ENABLE_AGGRESSIVE_VECTORIZATION ON CACHE BOOL "Kokkos aggressive vectorization")
  set(Kokkos_ENABLE_COMPILER_WARNINGS OFF CACHE BOOL "Kokkos compiler warnings")
  set(Kokkos_ENABLE_DEBUG OFF CACHE BOOL "Kokkos debug")
  set(Kokkos_ENABLE_DEBUG_BOUNDS_CHECK OFF CACHE BOOL "Kokkos debug bounds check")
  set(CMAKE_BUILD_TYPE Release CACHE STRING "CMake build type")
  set(CMAKE_CXX_FLAGS "${CMAKE_CXX_FLAGS} -DNDEBUG")
  message(STATUS "Release mode")
else()
  set(Kokkos_ENABLE_AGGRESSIVE_VECTORIZATION OFF CACHE BOOL "Kokkos aggressive vectorization")
  set(Kokkos_ENABLE_COMPILER_WARNINGS ON CACHE BOOL "Kokkos compiler warnings")
  set(Kokkos_ENABLE_DEBUG ON CACHE BOOL "Kokkos debug")
  set(Kokkos_ENABLE_DEBUG_BOUNDS_CHECK ON CACHE BOOL "Kokkos debug bounds check")
  set(CMAKE_BUILD_TYPE Debug CACHE STRING "CMake build type")
  set(CMAKE_CXX_FLAGS "${CMAKE_CXX_FLAGS} -DDEBUG")
  set(CMAKE_CXX_FLAGS "${CMAKE_CXX_FLAGS} -Wall -Wextra")
  message(STATUS "Debug mode")
endif()

# ---------------------------------- Tests --------------------------------- #
set(BUILD_TESTING OFF CACHE BOOL "Build tests")

if(${BUILD_TESTING} STREQUAL "OFF")
  set(Kokkos_ENABLE_TESTS OFF CACHE BOOL "Kokkos tests")
else()
  set(Kokkos_ENABLE_TESTS ON CACHE BOOL "Kokkos tests")
endif()

# ----------------------------------- GUI ---------------------------------- #
set(nttiny ${default_nttiny} CACHE BOOL "Use nttiny GUI")

# ----------------------------- Kokkos settings ---------------------------- #
set(Kokkos_ENABLE_CUDA ${default_KOKKOS_ENABLE_CUDA} CACHE BOOL "Enable CUDA")
set(Kokkos_ENABLE_OPENMP ${default_KOKKOS_ENABLE_OPENMP} CACHE BOOL "Enable OpenMP")

if(${Kokkos_ENABLE_CUDA})
  set(Kokkos_ENABLE_CUDA_LAMBDA ON CACHE BOOL "Enable CUDA lambda")
endif()

# set memory space
if(${Kokkos_ENABLE_CUDA})
  add_definitions(-DENABLE_GPU)
  set(ACC_MEM_SPACE Kokkos::CudaSpace)
else()
  set(ACC_MEM_SPACE Kokkos::HostSpace)
endif()

set(HOST_MEM_SPACE Kokkos::HostSpace)

# set execution space
if(${Kokkos_ENABLE_CUDA})
  set(ACC_EXE_SPACE Kokkos::Cuda)
elseif(${Kokkos_ENABLE_OPENMP})
  set(ACC_EXE_SPACE Kokkos::OpenMP)
else()
  set(ACC_EXE_SPACE Kokkos::Serial)
endif()

if(${Kokkos_ENABLE_OPENMP})
  set(HOST_EXE_SPACE Kokkos::OpenMP)
else()
  set(HOST_EXE_SPACE Kokkos::Serial)
endif()

add_compile_options("-D AccelExeSpace=${ACC_EXE_SPACE}")
add_compile_options("-D AccelMemSpace=${ACC_MEM_SPACE}")
add_compile_options("-D HostExeSpace=${HOST_EXE_SPACE}")
add_compile_options("-D HostMemSpace=${HOST_MEM_SPACE}")

# ----------------------------- Adios2 settings ---------------------------- #
set(output ${default_output} CACHE BOOL "Enable output")

if(${output} STREQUAL "ON")
  set(ADIOS2_BUILD_EXAMPLES OFF CACHE BOOL "Build ADIOS2 examples")

  # Language support
  set(ADIOS2_USE_Python OFF CACHE BOOL "Use Python for ADIOS2")
  set(ADIOS2_USE_Fortran OFF CACHE BOOL "Use Fortran for ADIOS2")

  # Format/compression support
  set(ADIOS2_USE_ZeroMQ OFF CACHE BOOL "Use ZeroMQ for ADIOS2")
  set(ADIOS2_USE_SST OFF CACHE BOOL "Use SST for ADIOS2")
  set(ADIOS2_USE_BZip2 OFF CACHE BOOL "Use BZip2 for ADIOS2")
  set(ADIOS2_USE_ZFP OFF CACHE BOOL "Use ZFP for ADIOS2")
  set(ADIOS2_USE_SZ OFF CACHE BOOL "Use SZ for ADIOS2")
  set(ADIOS2_USE_MGARD OFF CACHE BOOL "Use MGARD for ADIOS2")
  set(ADIOS2_USE_PNG OFF CACHE BOOL "Use PNG for ADIOS2")
  set(ADIOS2_USE_Blosc OFF CACHE BOOL "Use Blosc for ADIOS2")

  # !TODO: add MPI-enabled ADIOS2
  set(ADIOS2_USE_MPI OFF CACHE BOOL "Use MPI for ADIOS2")

  # !TODO: add CUDA-enabled ADIOS2
  set(ADIOS2_USE_CUDA OFF CACHE BOOL "Use CUDA for ADIOS2")

  # set(ADIOS2_USE_CUDA ${Kokkos_ENABLE_CUDA} CACHE BOOL "Use CUDA for ADIOS2")
  add_compile_options("-D OUTPUT_ENABLED")
endif()

# ------------------------------ Dependencies ------------------------------ #
include(${CMAKE_CURRENT_SOURCE_DIR}/cmake/dependencies.cmake)

# ------------------------------- Main source ------------------------------ #
add_subdirectory(${CMAKE_CURRENT_SOURCE_DIR}/src src)

# ---------------------------------- Tests --------------------------------- #
include(CTest)

if(TESTS)
  add_subdirectory(${CMAKE_CURRENT_SOURCE_DIR}/tests tests)
endif(TESTS)

include(${CMAKE_CURRENT_SOURCE_DIR}/cmake/report.cmake)<|MERGE_RESOLUTION|>--- conflicted
+++ resolved
@@ -77,13 +77,9 @@
     list(APPEND problem_generators ${new_pgen})
   endforeach()
 
-<<<<<<< HEAD
-  if(NOT ${pgen} IN_LIST problem_generators)
-=======
   list(FIND problem_generators ${pgen} PGEN_FOUND)
 
   if(${PGEN_FOUND} EQUAL -1)
->>>>>>> 9b401207
     message(FATAL_ERROR "Problem generator ${pgen}.hpp not found\nAvailable problem generators: ${problem_generators}.")
   endif()
 endif()
