# cmake-lint: disable=C0103,C0111,E1120,R0913,R0915

cmake_minimum_required(VERSION 3.16)
cmake_policy(SET CMP0110 NEW)

set(PROJECT_NAME entity)

project(
  ${PROJECT_NAME}
  VERSION 1.2.0
  LANGUAGES CXX C)
add_compile_options("-D ENTITY_VERSION=\"${PROJECT_VERSION}\"")
set(hash_cmd "git diff --quiet src/ && echo $(git rev-parse HEAD) ")
string(APPEND hash_cmd "|| echo $(git rev-parse HEAD)-mod")
execute_process(
  COMMAND bash -c ${hash_cmd}
  WORKING_DIRECTORY "${CMAKE_SOURCE_DIR}"
  OUTPUT_VARIABLE GIT_HASH
  ERROR_QUIET OUTPUT_STRIP_TRAILING_WHITESPACE)
message(STATUS "Git hash: ${GIT_HASH}")
add_compile_options("-D ENTITY_GIT_HASH=\"${GIT_HASH}\"")

set(CMAKE_CXX_EXTENSIONS OFF)
include(${CMAKE_CURRENT_SOURCE_DIR}/cmake/styling.cmake)

# ----------------------------- Configurations ----------------------------- #
include(${CMAKE_CURRENT_SOURCE_DIR}/cmake/defaults.cmake)

# defaults
set(DEBUG
    ${default_debug}
    CACHE BOOL "Debug mode")

set(precision
    ${default_precision}
    CACHE STRING "Precision")
set(pgen
    ${default_pgen}
    CACHE STRING "Problem generator")

set(gui
    ${default_gui}
    CACHE BOOL "Use GUI [nttiny]")
set(output
    ${default_output}
    CACHE BOOL "Enable output")
set(mpi
    ${default_mpi}
    CACHE BOOL "Use MPI")

set(gpu_aware_mpi
    ${default_gpu_aware_mpi}
    CACHE BOOL "Enable GPU-aware MPI")

# -------------------------- Compilation settings -------------------------- #
set(CMAKE_CXX_STANDARD 17)
set(CMAKE_CXX_STANDARD_REQUIRED ON)
set(CMAKE_EXPORT_COMPILE_COMMANDS ON)

if(${DEBUG} STREQUAL "OFF")
  set(CMAKE_BUILD_TYPE
      Release
      CACHE STRING "CMake build type")
  set(CMAKE_CXX_FLAGS "${CMAKE_CXX_FLAGS} -DNDEBUG")
else()
  set(CMAKE_BUILD_TYPE
      Debug
      CACHE STRING "CMake build type")
  set(CMAKE_CXX_FLAGS
      "${CMAKE_CXX_FLAGS} -DDEBUG -Wall -Wextra -Wno-unknown-pragmas")
endif()

# options
set(precisions
    "single" "double"
    CACHE STRING "Precisions")

include(${CMAKE_CURRENT_SOURCE_DIR}/cmake/config.cmake)

# ------------------------- Third-Party Tests ------------------------------ #
set(BUILD_TESTING
    OFF
    CACHE BOOL "Build tests")

# ------------------------ Third-party dependencies ------------------------ #
include(${CMAKE_CURRENT_SOURCE_DIR}/cmake/dependencies.cmake)

find_or_fetch_dependency(Kokkos FALSE QUIET)
find_or_fetch_dependency(plog TRUE QUIET)
set(DEPENDENCIES Kokkos::kokkos)
include_directories(${plog_SRC}/include)

# -------------------------------- Main code ------------------------------- #
set_precision(${precision})
if("${Kokkos_DEVICES}" MATCHES "CUDA")
  add_compile_options("-D CUDA_ENABLED")
  set(DEVICE_ENABLED ON)
  add_compile_options("-D DEVICE_ENABLED")
elseif("${Kokkos_DEVICES}" MATCHES "HIP")
  add_compile_options("-D HIP_ENABLED")
  set(DEVICE_ENABLED ON)
  add_compile_options("-D DEVICE_ENABLED")
elseif("${Kokkos_DEVICES}" MATCHES "SYCL")
  add_compile_options("-D SYCL_ENABLED")
  set(DEVICE_ENABLED ON)
  add_compile_options("-D DEVICE_ENABLED")
else()
  set(DEVICE_ENABLED OFF)
endif()

if(("${Kokkos_DEVICES}" MATCHES "CUDA")
   OR ("${Kokkos_DEVICES}" MATCHES "HIP")
   OR ("${Kokkos_DEVICES}" MATCHES "SYCL"))
  set(DEVICE_ENABLED ON)
else()
  set(DEVICE_ENABLED OFF)
endif()

# MPI
if(${mpi})
  find_or_fetch_dependency(MPI FALSE REQUIRED)
  include_directories(${MPI_CXX_INCLUDE_PATH})
  add_compile_options("-D MPI_ENABLED")
  set(DEPENDENCIES ${DEPENDENCIES} MPI::MPI_CXX)
<<<<<<< HEAD
  if(${DEVICE_ENABLED})
    if(${gpu_aware_mpi})
      add_compile_options("-D GPU_AWARE_MPI")
    endif()
  else()
    set(gpu_aware_mpi
=======

  if(${DEVICE_ENABLED})
    set(mpi_device_copy
        ${default_mpi_device_copy}
        CACHE BOOL "Use explicit copy when using MPI + GPU")
    add_compile_options("-D MPI_DEVICE_COPY")
  else()
    set(mpi_device_copy
>>>>>>> 26a56580
        OFF
        CACHE BOOL "Use explicit copy when using MPI + GPU")
  endif()
endif()

# Output
if(${output})
  find_or_fetch_dependency(adios2 FALSE QUIET)
  add_compile_options("-D OUTPUT_ENABLED")
  if(${mpi})
    set(DEPENDENCIES ${DEPENDENCIES} adios2::cxx11_mpi)
  else()
    set(DEPENDENCIES ${DEPENDENCIES} adios2::cxx11)
  endif()
endif()

link_libraries(${DEPENDENCIES})

if(TESTS)
  # ---------------------------------- Tests --------------------------------- #
  include(${CMAKE_CURRENT_SOURCE_DIR}/cmake/tests.cmake)
elseif(BENCHMARK)
  # ------------------------------ Benchmark --------------------------------- #
  include(${CMAKE_CURRENT_SOURCE_DIR}/cmake/benchmark.cmake)
else()
  # ----------------------------------- GUI ---------------------------------- #
  if(${gui})
    find_or_fetch_dependency(nttiny FALSE QUIET)
  endif()

  # ------------------------------- Main source ------------------------------ #
  set_problem_generator(${pgen})
  add_subdirectory(${CMAKE_CURRENT_SOURCE_DIR}/src src)
endif()

include(${CMAKE_CURRENT_SOURCE_DIR}/cmake/report.cmake)<|MERGE_RESOLUTION|>--- conflicted
+++ resolved
@@ -122,23 +122,12 @@
   include_directories(${MPI_CXX_INCLUDE_PATH})
   add_compile_options("-D MPI_ENABLED")
   set(DEPENDENCIES ${DEPENDENCIES} MPI::MPI_CXX)
-<<<<<<< HEAD
   if(${DEVICE_ENABLED})
     if(${gpu_aware_mpi})
       add_compile_options("-D GPU_AWARE_MPI")
     endif()
   else()
     set(gpu_aware_mpi
-=======
-
-  if(${DEVICE_ENABLED})
-    set(mpi_device_copy
-        ${default_mpi_device_copy}
-        CACHE BOOL "Use explicit copy when using MPI + GPU")
-    add_compile_options("-D MPI_DEVICE_COPY")
-  else()
-    set(mpi_device_copy
->>>>>>> 26a56580
         OFF
         CACHE BOOL "Use explicit copy when using MPI + GPU")
   endif()
