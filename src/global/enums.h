--- conflicted
+++ resolved
@@ -135,11 +135,7 @@
       Cart    = 1,
       Sph     = 2,
       Qsph    = 3,
-<<<<<<< HEAD
-      Fs      = 4, 
-=======
       Bltp    = 4,
->>>>>>> 603b7648
     };
 
     constexpr Coord(uint8_t c) : enums_hidden::BaseEnum<Coord> { c } {}
