/**
 * @file kernels/injectors.hpp
 * @brief Kernels for injecting particles in different ways
 * @implements
 *   - kernel::UniformInjector_kernel<>
 *   - kernel::GlobalInjector_kernel<>
 *   - kernel::NonUniformInjector_kernel<>
 *   - kernel::ConstNPPCInjector_kernel<>
 * @namespaces:
 *   - kernel::
 */

#ifndef KERNELS_INJECTORS_HPP
#define KERNELS_INJECTORS_HPP

#include "enums.h"
#include "global.h"

#include "arch/kokkos_aliases.h"
#include "utils/error.h"
#include "utils/numeric.h"

#include "framework/containers/particles.h"
#include "framework/domain/domain.h"

namespace kernel {
  using namespace ntt;

<<<<<<< HEAD
=======
  template <Dimension D, Coord::type C, bool T>
  Inline void InjectParticle(const npart_t&              p,
                             const array_t<int*>&        i1_arr,
                             const array_t<int*>&        i2_arr,
                             const array_t<int*>&        i3_arr,
                             const array_t<prtldx_t*>&   dx1_arr,
                             const array_t<prtldx_t*>&   dx2_arr,
                             const array_t<prtldx_t*>&   dx3_arr,
                             const array_t<real_t*>&     ux1_arr,
                             const array_t<real_t*>&     ux2_arr,
                             const array_t<real_t*>&     ux3_arr,
                             const array_t<real_t*>&     phi_arr,
                             const array_t<real_t*>&     weight_arr,
                             const array_t<short*>&      tag_arr,
                             const array_t<npart_t**>&   pld_i_arr,
                             const tuple_t<int, D>&      xi_Cd,
                             const tuple_t<prtldx_t, D>& dxi_Cd,
                             const vec_t<Dim::_3D>&      v_Cd,
                             const real_t&               weight       = ONE,
                             const real_t&               phi          = ZERO,
                             const npart_t&              domain_idx   = 0u,
                             const npart_t&              species_cntr = 0u) {
    if constexpr (D == Dim::_1D or D == Dim::_2D or D == Dim::_3D) {
      i1_arr(p)  = xi_Cd[0];
      dx1_arr(p) = dxi_Cd[0];
    }
    if constexpr (D == Dim::_2D or D == Dim::_3D) {
      i2_arr(p)  = xi_Cd[1];
      dx2_arr(p) = dxi_Cd[1];
    }
    if constexpr (D == Dim::_3D) {
      i3_arr(p)  = xi_Cd[2];
      dx3_arr(p) = dxi_Cd[2];
    }
    if constexpr (D == Dim::_2D and C != Coord::Cart) {
      phi_arr(p) = phi;
    }
    ux1_arr(p)    = v_Cd[0];
    ux2_arr(p)    = v_Cd[1];
    ux3_arr(p)    = v_Cd[2];
    tag_arr(p)    = ParticleTag::alive;
    weight_arr(p) = weight;
    if constexpr (T) {
      pld_i_arr(p, pldi::spcCtr) = species_cntr;
#if defined(MPI_ENABLED)
      pld_i_arr(p, pldi::domIdx) = domain_idx;
#endif
    }
  }

>>>>>>> 2028daaf
  template <SimEngine::type S, class M, class ED1, class ED2>
  struct UniformInjector_kernel {
    static_assert(ED1::is_energy_dist, "ED1 must be an energy distribution class");
    static_assert(ED2::is_energy_dist, "ED2 must be an energy distribution class");
    static_assert(M::is_metric, "M must be a metric class");

    const spidx_t spidx1, spidx2;

    array_t<int*>      i1s_1, i2s_1, i3s_1;
    array_t<prtldx_t*> dx1s_1, dx2s_1, dx3s_1;
    array_t<real_t*>   ux1s_1, ux2s_1, ux3s_1;
    array_t<real_t*>   phis_1;
    array_t<real_t*>   weights_1;
    array_t<short*>    tags_1;
    array_t<npart_t**> pldis_1;

    array_t<int*>      i1s_2, i2s_2, i3s_2;
    array_t<prtldx_t*> dx1s_2, dx2s_2, dx3s_2;
    array_t<real_t*>   ux1s_2, ux2s_2, ux3s_2;
    array_t<real_t*>   phis_2;
    array_t<real_t*>   weights_2;
    array_t<short*>    tags_2;
    array_t<npart_t**> pldis_2;

    npart_t                offset1, offset2;
    npart_t                domain_idx, cntr1, cntr2;
    bool                   use_tracking_1, use_tracking_2;
    const M                metric;
    const array_t<real_t*> xi_min, xi_max;
    const ED1              energy_dist_1;
    const ED2              energy_dist_2;
    const real_t           inv_V0;
    random_number_pool_t   random_pool;

    UniformInjector_kernel(spidx_t                          spidx1,
                           spidx_t                          spidx2,
                           Particles<M::Dim, M::CoordType>& species1,
                           Particles<M::Dim, M::CoordType>& species2,
                           npart_t                          inject_npart,
                           npart_t                          domain_idx,
                           npart_t                          offset1,
                           npart_t                          offset2,
                           const M&                         metric,
                           const array_t<real_t*>&          xi_min,
                           const array_t<real_t*>&          xi_max,
                           const ED1&                       energy_dist_1,
                           const ED2&                       energy_dist_2,
                           real_t                           inv_V0,
                           random_number_pool_t&            random_pool)
      : spidx1 { spidx1 }
      , spidx2 { spidx2 }
      , i1s_1 { species1.i1 }
      , i2s_1 { species1.i2 }
      , i3s_1 { species1.i3 }
      , dx1s_1 { species1.dx1 }
      , dx2s_1 { species1.dx2 }
      , dx3s_1 { species1.dx3 }
      , ux1s_1 { species1.ux1 }
      , ux2s_1 { species1.ux2 }
      , ux3s_1 { species1.ux3 }
      , phis_1 { species1.phi }
      , weights_1 { species1.weight }
      , tags_1 { species1.tag }
      , pldis_1 { species1.pld_i }
      , i1s_2 { species2.i1 }
      , i2s_2 { species2.i2 }
      , i3s_2 { species2.i3 }
      , dx1s_2 { species2.dx1 }
      , dx2s_2 { species2.dx2 }
      , dx3s_2 { species2.dx3 }
      , ux1s_2 { species2.ux1 }
      , ux2s_2 { species2.ux2 }
      , ux3s_2 { species2.ux3 }
      , phis_2 { species2.phi }
      , weights_2 { species2.weight }
      , tags_2 { species2.tag }
      , pldis_2 { species2.pld_i }
      , offset1 { offset1 }
      , offset2 { offset2 }
      , use_tracking_1 { species1.use_tracking() }
      , use_tracking_2 { species2.use_tracking() }
      , domain_idx { domain_idx }
      , cntr1 { species1.counter() }
      , cntr2 { species2.counter() }
      , metric { metric }
      , xi_min { xi_min }
      , xi_max { xi_max }
      , energy_dist_1 { energy_dist_1 }
      , energy_dist_2 { energy_dist_2 }
      , inv_V0 { inv_V0 }
      , random_pool { random_pool } {
      if (use_tracking_1) {
        printf("using tracking for  species #1\n");
        species1.set_counter(cntr1 + inject_npart);
#if !defined(MPI_ENABLED)
        raise::ErrorIf(species1.pld_i.extent(1) < 1,
                       "Particle tracking is enabled but the "
                       "particle integer payload size is less "
                       "than 1",
                       HERE);
#else
        raise::ErrorIf(species1.pld_i.extent(1) < 2,
                       "Particle tracking is enabled but the "
                       "particle integer payload size is less "
                       "than 2",
                       HERE);
#endif
      }
      if (use_tracking_2) {
        printf("using tracking for  species #2\n");
        species2.set_counter(cntr2 + inject_npart);
#if !defined(MPI_ENABLED)
        raise::ErrorIf(species2.pld_i.extent(1) < 1,
                       "Particle tracking is enabled but the "
                       "particle integer payload size is less "
                       "than 1",
                       HERE);
#else
        raise::ErrorIf(species2.pld_i.extent(1) < 2,
                       "Particle tracking is enabled but the "
                       "particle integer payload size is less "
                       "than 2",
                       HERE);
#endif
      }
    }

    Inline void operator()(index_t p) const {
      coord_t<M::Dim>           x_Cd { ZERO };
      tuple_t<int, M::Dim>      xi_Cd { 0 };
      tuple_t<prtldx_t, M::Dim> dxi_Cd { static_cast<prtldx_t>(0) };
      vec_t<Dim::_3D>           v1 { ZERO }, v2 { ZERO };
      { // generate a random coordinate
        auto rand_gen = random_pool.get_state();
        if constexpr (M::Dim == Dim::_1D or M::Dim == Dim::_2D or
                      M::Dim == Dim::_3D) {
          x_Cd[0] = xi_min(0) + Random<real_t>(rand_gen) * (xi_max(0) - xi_min(0));
          xi_Cd[0]  = static_cast<int>(x_Cd[0]);
          dxi_Cd[0] = static_cast<prtldx_t>(x_Cd[0] - xi_Cd[0]);
        }
        if constexpr (M::Dim == Dim::_2D or M::Dim == Dim::_3D) {
          x_Cd[1] = xi_min(1) + Random<real_t>(rand_gen) * (xi_max(1) - xi_min(1));
          xi_Cd[1]  = static_cast<int>(x_Cd[1]);
          xi_Cd[1]  = static_cast<int>(x_Cd[1]);
          dxi_Cd[1] = static_cast<prtldx_t>(x_Cd[1] - xi_Cd[1]);
        }
        if constexpr (M::Dim == Dim::_3D) {
          x_Cd[2] = xi_min(2) + Random<real_t>(rand_gen) * (xi_max(2) - xi_min(2));
          xi_Cd[2]  = static_cast<int>(x_Cd[2]);
          dxi_Cd[2] = static_cast<prtldx_t>(x_Cd[2] - xi_Cd[2]);
        }
        random_pool.free_state(rand_gen);
      }
      { // generate the velocity
        coord_t<M::Dim> x_Ph { ZERO };
        metric.template convert<Crd::Cd, Crd::Ph>(x_Cd, x_Ph);
        if constexpr (M::CoordType == Coord::Cart) {
          energy_dist_1(x_Ph, v1, spidx1);
          energy_dist_2(x_Ph, v2, spidx2);
        } else if constexpr (S == SimEngine::SRPIC) {
          coord_t<M::PrtlDim> x_Cd_ { ZERO };
          x_Cd_[0] = x_Cd[0];
          x_Cd_[1] = x_Cd[1];
          x_Cd_[2] = ZERO; // phi = 0
          vec_t<Dim::_3D> v_Ph { ZERO };
          energy_dist_1(x_Ph, v_Ph, spidx1);
          metric.template transform_xyz<Idx::T, Idx::XYZ>(x_Cd_, v_Ph, v1);
          energy_dist_2(x_Ph, v_Ph, spidx2);
          metric.template transform_xyz<Idx::T, Idx::XYZ>(x_Cd_, v_Ph, v2);
        } else if constexpr (S == SimEngine::GRPIC) {
          vec_t<Dim::_3D> v_Ph { ZERO };
          energy_dist_1(x_Ph, v_Ph, spidx1);
          metric.template transform<Idx::T, Idx::D>(x_Cd, v_Ph, v1);
          energy_dist_2(x_Ph, v_Ph, spidx2);
          metric.template transform<Idx::T, Idx::D>(x_Cd, v_Ph, v2);
        } else {
          raise::KernelError(HERE, "Unknown simulation engine");
        }
      }
      // clang-format off
      real_t weight = ONE;
      if constexpr (M::CoordType != Coord::Cart) {
        const auto sqrt_det_h  = metric.sqrt_det_h(x_Cd);
        weight = sqrt_det_h * inv_V0;
      }
      if (not use_tracking_1) {
        InjectParticle<M::Dim, M::CoordType, false>(
          p + offset1, 
          i1s_1, i2s_1, i3s_1,
          dx1s_1, dx2s_1, dx3s_1,
          ux1s_1, ux2s_1, ux3s_1,
          phis_1, weights_1, tags_1, pldis_1,
          xi_Cd, dxi_Cd, v1, weight, ZERO);
      } else {
        InjectParticle<M::Dim, M::CoordType, true>(
          p + offset1, 
          i1s_1, i2s_1, i3s_1,
          dx1s_1, dx2s_1, dx3s_1,
          ux1s_1, ux2s_1, ux3s_1,
          phis_1, weights_1, tags_1, pldis_1,
          xi_Cd, dxi_Cd, v1, weight, ZERO, domain_idx, cntr1 + p);
      }
      if (not use_tracking_2) {
        InjectParticle<M::Dim, M::CoordType, false>(
          p + offset2, 
          i1s_2, i2s_2, i3s_2,
          dx1s_2, dx2s_2, dx3s_2,
          ux1s_2, ux2s_2, ux3s_2,
          phis_2, weights_2, tags_2, pldis_2,
          xi_Cd, dxi_Cd, v2, weight, ZERO);
      } else {
        InjectParticle<M::Dim, M::CoordType, true>(
          p + offset2, 
          i1s_2, i2s_2, i3s_2,
          dx1s_2, dx2s_2, dx3s_2,
          ux1s_2, ux2s_2, ux3s_2,
          phis_2, weights_2, tags_2, pldis_2,
          xi_Cd, dxi_Cd, v2, weight, ZERO, domain_idx, cntr2 + p);
      }
      // clang-format on
    }
  }; // struct UniformInjector_kernel

<<<<<<< HEAD
  template <SimEngine::type S, class M, class ED1, class ED2, class SD>
=======
  template <SimEngine::type S, class M>
  struct GlobalInjector_kernel {
    static_assert(M::is_metric, "M must be a metric class");
    static constexpr auto D = M::Dim;

    const bool use_weights;

    array_t<real_t*> in_ux1;
    array_t<real_t*> in_ux2;
    array_t<real_t*> in_ux3;
    array_t<real_t*> in_x1;
    array_t<real_t*> in_x2;
    array_t<real_t*> in_x3;
    array_t<real_t*> in_phi;
    array_t<real_t*> in_wei;

    array_t<npart_t>   idx { "idx" };
    array_t<int*>      i1s, i2s, i3s;
    array_t<prtldx_t*> dx1s, dx2s, dx3s;
    array_t<real_t*>   ux1s, ux2s, ux3s;
    array_t<real_t*>   phis;
    array_t<real_t*>   weights;
    array_t<short*>    tags;

    const npart_t offset;

    M global_metric;

    real_t   x1_min, x1_max, x2_min, x2_max, x3_min, x3_max;
    ncells_t i1_offset, i2_offset, i3_offset;

    GlobalInjector_kernel(Particles<M::Dim, M::CoordType>& species,
                          const M&                         global_metric,
                          const Domain<S, M>&              local_domain,
                          const std::map<std::string, std::vector<real_t>>& data,
                          bool use_weights)
      : use_weights { use_weights }
      , i1s { species.i1 }
      , i2s { species.i2 }
      , i3s { species.i3 }
      , dx1s { species.dx1 }
      , dx2s { species.dx2 }
      , dx3s { species.dx3 }
      , ux1s { species.ux1 }
      , ux2s { species.ux2 }
      , ux3s { species.ux3 }
      , phis { species.phi }
      , weights { species.weight }
      , tags { species.tag }
      , offset { species.npart() }
      , global_metric { global_metric } {
      const auto n_inject = data.at("x1").size();

      x1_min    = local_domain.mesh.extent(in::x1).first;
      x1_max    = local_domain.mesh.extent(in::x1).second;
      i1_offset = local_domain.offset_ncells()[0];

      copy_from_vector("x1", in_x1, data, n_inject);
      copy_from_vector("ux1", in_ux1, data, n_inject);
      copy_from_vector("ux2", in_ux2, data, n_inject);
      copy_from_vector("ux3", in_ux3, data, n_inject);
      if (use_weights) {
        copy_from_vector("weights", in_wei, data, n_inject);
      }
      if constexpr (D == Dim::_2D or D == Dim::_3D) {
        x2_min    = local_domain.mesh.extent(in::x2).first;
        x2_max    = local_domain.mesh.extent(in::x2).second;
        i2_offset = local_domain.offset_ncells()[1];
        copy_from_vector("x2", in_x2, data, n_inject);
      }
      if constexpr (D == Dim::_2D and M::CoordType != Coord::Cart) {
        copy_from_vector("phi", in_phi, data, n_inject);
      }
      if constexpr (D == Dim::_3D) {
        x3_min    = local_domain.mesh.extent(in::x3).first;
        x3_max    = local_domain.mesh.extent(in::x3).second;
        i3_offset = local_domain.offset_ncells()[2];
        copy_from_vector("x3", in_x3, data, n_inject);
      }
    }

    void copy_from_vector(const std::string& name,
                          array_t<real_t*>&  arr,
                          const std::map<std::string, std::vector<real_t>>& data,
                          npart_t n_inject) {
      raise::ErrorIf(data.find(name) == data.end(), name + " not found in data", HERE);
      raise::ErrorIf(data.at(name).size() != n_inject, "Inconsistent data size", HERE);
      arr        = array_t<real_t*> { name, n_inject };
      auto arr_h = Kokkos::create_mirror_view(arr);
      for (auto i = 0u; i < data.at(name).size(); ++i) {
        arr_h(i) = data.at(name)[i];
      }
      Kokkos::deep_copy(arr, arr_h);
    }

    auto number_injected() const -> npart_t {
      auto idx_h = Kokkos::create_mirror_view(idx);
      Kokkos::deep_copy(idx_h, idx);
      return idx_h();
    }

    Inline void operator()(index_t p) const {
      if constexpr (D == Dim::_1D) {
        if (in_x1(p) >= x1_min and in_x1(p) < x1_max) {
          coord_t<Dim::_1D>     x_Cd { ZERO };
          vec_t<Dim::_3D>       u_XYZ { ZERO };
          const vec_t<Dim::_3D> u_Ph { in_ux1(p), in_ux2(p), in_ux3(p) };

          auto index { offset + Kokkos::atomic_fetch_add(&idx(), 1) };
          global_metric.template convert<Crd::Ph, Crd::Cd>({ in_x1(p) }, x_Cd);
          global_metric.template transform_xyz<Idx::T, Idx::XYZ>(x_Cd, u_Ph, u_XYZ);

          const auto i1 = static_cast<int>(
            static_cast<ncells_t>(x_Cd[0]) - i1_offset);
          const auto dx1 = static_cast<prtldx_t>(
            x_Cd[0] - static_cast<real_t>(i1 + i1_offset));

          i1s(index)  = i1;
          dx1s(index) = dx1;
          ux1s(index) = u_XYZ[0];
          ux2s(index) = u_XYZ[1];
          ux3s(index) = u_XYZ[2];
          tags(index) = ParticleTag::alive;
          if (use_weights) {
            weights(index) = weights(p);
          } else {
            weights(index) = ONE;
          }
        }
      } else if constexpr (D == Dim::_2D) {
        if ((in_x1(p) >= x1_min and in_x1(p) < x1_max) and
            (in_x2(p) >= x2_min and in_x2(p) < x2_max)) {
          coord_t<Dim::_2D>   x_Cd { ZERO };
          vec_t<Dim::_3D>     u_Cd { ZERO };
          vec_t<Dim::_3D>     u_Ph { in_ux1(p), in_ux2(p), in_ux3(p) };
          coord_t<M::PrtlDim> x_Cd_ { ZERO };

          auto index { offset +
                       Kokkos::atomic_fetch_add(&idx(), static_cast<npart_t>(1)) };
          global_metric.template convert<Crd::Ph, Crd::Cd>({ in_x1(p), in_x2(p) },
                                                           x_Cd);
          x_Cd_[0] = x_Cd[0];
          x_Cd_[1] = x_Cd[1];
          if constexpr (S == SimEngine::SRPIC and M::CoordType != Coord::Cart) {
            x_Cd_[2] = in_phi(p);
          }
          if constexpr (S == SimEngine::SRPIC) {
            global_metric.template transform_xyz<Idx::T, Idx::XYZ>(x_Cd_, u_Ph, u_Cd);
          } else if constexpr (S == SimEngine::GRPIC) {
            global_metric.template transform<Idx::PD, Idx::D>(x_Cd, u_Ph, u_Cd);
          } else {
            raise::KernelError(HERE, "Unknown simulation engine");
          }
          const auto i1 = static_cast<int>(
            static_cast<ncells_t>(x_Cd[0]) - i1_offset);
          const auto dx1 = static_cast<prtldx_t>(
            x_Cd[0] - static_cast<real_t>(i1 + i1_offset));
          const auto i2 = static_cast<int>(
            static_cast<ncells_t>(x_Cd[1]) - i2_offset);
          const auto dx2 = static_cast<prtldx_t>(
            x_Cd[1] - static_cast<real_t>(i2 + i2_offset));

          i1s(index)  = i1;
          dx1s(index) = dx1;
          i2s(index)  = i2;
          dx2s(index) = dx2;
          ux1s(index) = u_Cd[0];
          ux2s(index) = u_Cd[1];
          ux3s(index) = u_Cd[2];
          if (M::CoordType != Coord::Cart) {
            phis(index) = in_phi(p);
          }
          tags(index) = ParticleTag::alive;
          if (use_weights) {
            weights(index) = weights(p);
          } else {
            weights(index) = ONE;
          }
        }
      } else {
        if ((in_x1(p) >= x1_min and in_x1(p) < x1_max) and
            (in_x2(p) >= x2_min and in_x2(p) < x2_max) and
            (in_x3(p) >= x3_min and in_x3(p) < x3_max)) {
          coord_t<Dim::_3D> x_Cd { ZERO };
          vec_t<Dim::_3D>   u_Cd { ZERO };
          vec_t<Dim::_3D>   u_Ph { in_ux1(p), in_ux2(p), in_ux3(p) };

          auto index { offset + Kokkos::atomic_fetch_add(&idx(), 1) };
          global_metric.template convert<Crd::Ph, Crd::Cd>(
            { in_x1(p), in_x2(p), in_x3(p) },
            x_Cd);
          if constexpr (S == SimEngine::SRPIC) {
            global_metric.template transform_xyz<Idx::T, Idx::XYZ>(x_Cd, u_Ph, u_Cd);
          } else if constexpr (S == SimEngine::GRPIC) {
            global_metric.template transform<Idx::PD, Idx::D>(x_Cd, u_Ph, u_Cd);
          } else {
            raise::KernelError(HERE, "Unknown simulation engine");
          }
          const auto i1 = static_cast<int>(
            static_cast<ncells_t>(x_Cd[0]) - i1_offset);
          const auto dx1 = static_cast<prtldx_t>(
            x_Cd[0] - static_cast<real_t>(i1 + i1_offset));
          const auto i2 = static_cast<int>(
            static_cast<ncells_t>(x_Cd[1]) - i2_offset);
          const auto dx2 = static_cast<prtldx_t>(
            x_Cd[1] - static_cast<real_t>(i2 + i2_offset));
          const auto i3 = static_cast<int>(
            static_cast<ncells_t>(x_Cd[2]) - i3_offset);
          const auto dx3 = static_cast<prtldx_t>(
            x_Cd[2] - static_cast<real_t>(i3 + i3_offset));

          i1s(index)  = i1;
          dx1s(index) = dx1;
          i2s(index)  = i2;
          dx2s(index) = dx2;
          i3s(index)  = i3;
          dx3s(index) = dx3;
          ux1s(index) = u_Cd[0];
          ux2s(index) = u_Cd[1];
          ux3s(index) = u_Cd[2];
          tags(index) = ParticleTag::alive;
          if (use_weights) {
            weights(index) = weights(p);
          } else {
            weights(index) = ONE;
          }
        }
      }
    }
  }; // struct GlobalInjector_kernel

  template <SimEngine::type S, class M, class ED, class SD>
>>>>>>> 2028daaf
  struct NonUniformInjector_kernel {
    static_assert(ED1::is_energy_dist, "ED1 must be an energy distribution class");
    static_assert(ED2::is_energy_dist, "ED2 must be an energy distribution class");
    static_assert(SD::is_spatial_dist, "SD must be a spatial distribution class");
    static_assert(M::is_metric, "M must be a metric class");

    const real_t  ppc0;
    const spidx_t spidx1, spidx2;

    array_t<int*>      i1s_1, i2s_1, i3s_1;
    array_t<prtldx_t*> dx1s_1, dx2s_1, dx3s_1;
    array_t<real_t*>   ux1s_1, ux2s_1, ux3s_1;
    array_t<real_t*>   phis_1;
    array_t<real_t*>   weights_1;
    array_t<short*>    tags_1;

    array_t<int*>      i1s_2, i2s_2, i3s_2;
    array_t<prtldx_t*> dx1s_2, dx2s_2, dx3s_2;
    array_t<real_t*>   ux1s_2, ux2s_2, ux3s_2;
    array_t<real_t*>   phis_2;
    array_t<real_t*>   weights_2;
    array_t<short*>    tags_2;

    array_t<npart_t> idx { "idx" };

    npart_t              offset1, offset2;
    M                    metric;
    const ED1            energy_dist_1;
    const ED2            energy_dist_2;
    const SD             spatial_dist;
    const real_t         inv_V0;
    random_number_pool_t random_pool;

    NonUniformInjector_kernel(real_t                           ppc0,
                              spidx_t                          spidx1,
                              spidx_t                          spidx2,
                              Particles<M::Dim, M::CoordType>& species1,
                              Particles<M::Dim, M::CoordType>& species2,
                              npart_t                          offset1,
                              npart_t                          offset2,
                              const M&                         metric,
                              const ED1&                       energy_dist_1,
                              const ED2&                       energy_dist_2,
                              const SD&                        spatial_dist,
                              real_t                           inv_V0,
                              random_number_pool_t&            random_pool)
      : ppc0 { ppc0 }
      , spidx1 { spidx1 }
      , spidx2 { spidx2 }
      , i1s_1 { species1.i1 }
      , i2s_1 { species1.i2 }
      , i3s_1 { species1.i3 }
      , dx1s_1 { species1.dx1 }
      , dx2s_1 { species1.dx2 }
      , dx3s_1 { species1.dx3 }
      , ux1s_1 { species1.ux1 }
      , ux2s_1 { species1.ux2 }
      , ux3s_1 { species1.ux3 }
      , phis_1 { species1.phi }
      , weights_1 { species1.weight }
      , tags_1 { species1.tag }
      , i1s_2 { species2.i1 }
      , i2s_2 { species2.i2 }
      , i3s_2 { species2.i3 }
      , dx1s_2 { species2.dx1 }
      , dx2s_2 { species2.dx2 }
      , dx3s_2 { species2.dx3 }
      , ux1s_2 { species2.ux1 }
      , ux2s_2 { species2.ux2 }
      , ux3s_2 { species2.ux3 }
      , phis_2 { species2.phi }
      , weights_2 { species2.weight }
      , tags_2 { species2.tag }
      , offset1 { offset1 }
      , offset2 { offset2 }
      , metric { metric }
      , energy_dist_1 { energy_dist_1 }
      , energy_dist_2 { energy_dist_2 }
      , spatial_dist { spatial_dist }
      , inv_V0 { inv_V0 }
      , random_pool { random_pool } {}

    auto number_injected() const -> npart_t {
      auto idx_h = Kokkos::create_mirror_view(idx);
      Kokkos::deep_copy(idx_h, idx);
      return idx_h();
    }

    Inline void operator()(index_t i1) const {
      if constexpr (M::Dim == Dim::_1D) {
        const auto        i1_ = COORD(i1);
        coord_t<Dim::_1D> x_Cd { i1_ + HALF };
        coord_t<Dim::_1D> x_Ph { ZERO };
        metric.template convert<Crd::Cd, Crd::Ph>(x_Cd, x_Ph);
        const auto ppc_real = static_cast<real_t>(ppc0) * spatial_dist(x_Ph);
        auto       ppc      = static_cast<npart_t>(ppc_real);
        auto       rand_gen = random_pool.get_state();
        if (Random<real_t>(rand_gen) < (ppc_real - math::floor(ppc_real))) {
          ++ppc;
        }
        for (auto p { 0u }; p < ppc; ++p) {
          const auto index = Kokkos::atomic_fetch_add(&idx(), 1);
          const auto dx1   = Random<prtldx_t>(rand_gen);

          i1s_1(index + offset1)  = static_cast<int>(i1) - N_GHOSTS;
          dx1s_1(index + offset1) = dx1;
          i1s_2(index + offset2)  = static_cast<int>(i1) - N_GHOSTS;
          dx1s_2(index + offset2) = dx1;

          vec_t<Dim::_3D> v_T { ZERO }, v_XYZ { ZERO };
          energy_dist_1(x_Ph, v_T, spidx1);
          metric.template transform_xyz<Idx::T, Idx::XYZ>(x_Cd, v_T, v_XYZ);
          ux1s_1(index + offset1) = v_XYZ[0];
          ux2s_1(index + offset1) = v_XYZ[1];
          ux3s_1(index + offset1) = v_XYZ[2];
          energy_dist_2(x_Ph, v_T, spidx2);
          metric.template transform_xyz<Idx::T, Idx::XYZ>(x_Cd, v_T, v_XYZ);
          ux1s_2(index + offset2) = v_XYZ[0];
          ux2s_2(index + offset2) = v_XYZ[1];
          ux3s_2(index + offset2) = v_XYZ[2];

          tags_1(index + offset1) = ParticleTag::alive;
          tags_2(index + offset2) = ParticleTag::alive;
          if (M::CoordType == Coord::Cart) {
            weights_1(index + offset1) = ONE;
            weights_2(index + offset2) = ONE;
          } else {
            const auto wei = metric.sqrt_det_h({ i1_ + HALF }) * inv_V0;
            weights_1(index + offset1) = wei;
            weights_2(index + offset2) = wei;
          }
        }
        random_pool.free_state(rand_gen);
      } else {
        raise::KernelError(HERE, "NonUniformInjector_kernel 1D called for 2D/3D");
      }
    }

    Inline void operator()(index_t i1, index_t i2) const {
      if constexpr (M::Dim == Dim::_2D) {
        const auto          i1_ = COORD(i1);
        const auto          i2_ = COORD(i2);
        coord_t<Dim::_2D>   x_Cd { i1_ + HALF, i2_ + HALF };
        coord_t<Dim::_2D>   x_Ph { ZERO };
        coord_t<M::PrtlDim> x_Cd_ { ZERO };
        x_Cd_[0] = x_Cd[0];
        x_Cd_[1] = x_Cd[1];
        if constexpr (S == SimEngine::SRPIC and M::CoordType != Coord::Cart) {
          x_Cd_[2] = ZERO;
        }
        metric.template convert<Crd::Cd, Crd::Ph>(x_Cd, x_Ph);
        const auto ppc_real = static_cast<real_t>(ppc0) * spatial_dist(x_Ph);
        auto       ppc      = static_cast<npart_t>(ppc_real);
        auto       rand_gen = random_pool.get_state();
        if (Random<real_t>(rand_gen) < (ppc_real - math::floor(ppc_real))) {
          ++ppc;
        }
        random_pool.free_state(rand_gen);
        for (auto p { 0u }; p < ppc; ++p) {
          const auto index    = Kokkos::atomic_fetch_add(&idx(), 1);
          auto       rand_gen = random_pool.get_state();
          const auto dx1      = Random<prtldx_t>(rand_gen);
          const auto dx2      = Random<prtldx_t>(rand_gen);
          random_pool.free_state(rand_gen);

          i1s_1(index + offset1)  = static_cast<int>(i1) - N_GHOSTS;
          dx1s_1(index + offset1) = dx1;
          i1s_2(index + offset2)  = static_cast<int>(i1) - N_GHOSTS;
          dx1s_2(index + offset2) = dx1;

          i2s_1(index + offset1)  = static_cast<int>(i2) - N_GHOSTS;
          dx2s_1(index + offset1) = dx2;
          i2s_2(index + offset2)  = static_cast<int>(i2) - N_GHOSTS;
          dx2s_2(index + offset2) = dx2;

          vec_t<Dim::_3D> v_T { ZERO }, v_Cd { ZERO };
          energy_dist_1(x_Ph, v_T, spidx1);
          if constexpr (S == SimEngine::SRPIC) {
            metric.template transform_xyz<Idx::T, Idx::XYZ>(x_Cd_, v_T, v_Cd);
          } else if constexpr (S == SimEngine::GRPIC) {
            metric.template transform<Idx::T, Idx::D>(x_Cd_, v_T, v_Cd);
          }
          ux1s_1(index + offset1) = v_Cd[0];
          ux2s_1(index + offset1) = v_Cd[1];
          ux3s_1(index + offset1) = v_Cd[2];
          energy_dist_2(x_Ph, v_T, spidx2);
          if constexpr (S == SimEngine::SRPIC) {
            metric.template transform_xyz<Idx::T, Idx::XYZ>(x_Cd_, v_T, v_Cd);
          } else if constexpr (S == SimEngine::GRPIC) {
            metric.template transform<Idx::T, Idx::D>(x_Cd_, v_T, v_Cd);
          }
          ux1s_2(index + offset2) = v_Cd[0];
          ux2s_2(index + offset2) = v_Cd[1];
          ux3s_2(index + offset2) = v_Cd[2];

          tags_1(index + offset1) = ParticleTag::alive;
          tags_2(index + offset2) = ParticleTag::alive;
          if (M::CoordType == Coord::Cart) {
            weights_1(index + offset1) = ONE;
            weights_2(index + offset2) = ONE;
          } else {
            const auto wei = metric.sqrt_det_h({ i1_ + HALF, i2_ + HALF }) * inv_V0;
            weights_1(index + offset1) = wei;
            weights_2(index + offset2) = wei;
          }
        }
      }

      else {
        raise::KernelError(HERE, "NonUniformInjector_kernel 2D called for 1D/3D");
      }
    }

    Inline void operator()(index_t i1, index_t i2, index_t i3) const {
      if constexpr (M::Dim == Dim::_3D) {
        const auto        i1_ = COORD(i1);
        const auto        i2_ = COORD(i2);
        const auto        i3_ = COORD(i3);
        coord_t<Dim::_3D> x_Cd { i1_ + HALF, i2_ + HALF, i3_ + HALF };
        coord_t<Dim::_3D> x_Ph { ZERO };
        metric.template convert<Crd::Cd, Crd::Ph>(x_Cd, x_Ph);
        const auto ppc_real = static_cast<real_t>(ppc0) * spatial_dist(x_Ph);
        auto       ppc      = static_cast<npart_t>(ppc_real);
        auto       rand_gen = random_pool.get_state();
        if (Random<real_t>(rand_gen) < (ppc_real - math::floor(ppc_real))) {
          ++ppc;
        }
        for (auto p { 0u }; p < ppc; ++p) {
          const auto index = Kokkos::atomic_fetch_add(&idx(), 1);
          const auto dx1   = Random<prtldx_t>(rand_gen);
          const auto dx2   = Random<prtldx_t>(rand_gen);
          const auto dx3   = Random<prtldx_t>(rand_gen);

          i1s_1(index + offset1)  = static_cast<int>(i1) - N_GHOSTS;
          dx1s_1(index + offset1) = dx1;
          i1s_2(index + offset2)  = static_cast<int>(i1) - N_GHOSTS;
          dx1s_2(index + offset2) = dx1;

          i2s_1(index + offset1)  = static_cast<int>(i2) - N_GHOSTS;
          dx2s_1(index + offset1) = dx2;
          i2s_2(index + offset2)  = static_cast<int>(i2) - N_GHOSTS;
          dx2s_2(index + offset2) = dx2;

          i3s_1(index + offset1)  = static_cast<int>(i3) - N_GHOSTS;
          dx3s_1(index + offset1) = dx3;
          i3s_2(index + offset2)  = static_cast<int>(i3) - N_GHOSTS;
          dx3s_2(index + offset2) = dx3;

          vec_t<Dim::_3D> v_T { ZERO }, v_Cd { ZERO };
          energy_dist_1(x_Ph, v_T, spidx1);
          if constexpr (S == SimEngine::SRPIC) {
            metric.template transform_xyz<Idx::T, Idx::XYZ>(x_Cd, v_T, v_Cd);
          } else if constexpr (S == SimEngine::GRPIC) {
            metric.template transform<Idx::T, Idx::D>(x_Cd, v_T, v_Cd);
          }
          ux1s_1(index + offset1) = v_Cd[0];
          ux2s_1(index + offset1) = v_Cd[1];
          ux3s_1(index + offset1) = v_Cd[2];
          energy_dist_2(x_Ph, v_T, spidx2);
          if constexpr (S == SimEngine::SRPIC) {
            metric.template transform_xyz<Idx::T, Idx::XYZ>(x_Cd, v_T, v_Cd);
          } else if constexpr (S == SimEngine::GRPIC) {
            metric.template transform<Idx::T, Idx::D>(x_Cd, v_T, v_Cd);
          }
          ux1s_2(index + offset2) = v_Cd[0];
          ux2s_2(index + offset2) = v_Cd[1];
          ux3s_2(index + offset2) = v_Cd[2];

          tags_1(index + offset1) = ParticleTag::alive;
          tags_2(index + offset2) = ParticleTag::alive;
          if (M::CoordType == Coord::Cart) {
            weights_1(index + offset1) = ONE;
            weights_2(index + offset2) = ONE;
          } else {
            const auto wei = metric.sqrt_det_h(
                               { i1_ + HALF, i2_ + HALF, i3_ + HALF }) *
                             inv_V0;
            weights_1(index + offset1) = wei;
            weights_2(index + offset2) = wei;
          }
        }
        random_pool.free_state(rand_gen);
      } else {
        raise::KernelError(HERE, "NonUniformInjector_kernel 3D called for 1D/2D");
      }
    }
  }; // struct NonUniformInjector_kernel

  template <SimEngine::type S, class M, class ED1, class ED2, unsigned short N>
  struct ConstNPPCInjector_kernel {
    static_assert(ED1::is_energy_dist, "ED1 must be an energy distribution class");
    static_assert(ED2::is_energy_dist, "ED2 must be an energy distribution class");
    static_assert(M::is_metric, "M must be a metric class");

    const real_t  ppc0;
    const spidx_t spidx1, spidx2;

    array_t<int*>      i1s_1, i2s_1, i3s_1;
    array_t<prtldx_t*> dx1s_1, dx2s_1, dx3s_1;
    array_t<real_t*>   ux1s_1, ux2s_1, ux3s_1;
    array_t<real_t*>   phis_1;
    array_t<real_t*>   weights_1;
    array_t<short*>    tags_1;

    array_t<int*>      i1s_2, i2s_2, i3s_2;
    array_t<prtldx_t*> dx1s_2, dx2s_2, dx3s_2;
    array_t<real_t*>   ux1s_2, ux2s_2, ux3s_2;
    array_t<real_t*>   phis_2;
    array_t<real_t*>   weights_2;
    array_t<short*>    tags_2;

    array_t<npart_t> idx { "idx" };

    npart_t                    offset1, offset2;
    M                          metric;
    const ED1                  energy_dist_1;
    const ED2                  energy_dist_2;
    const ndfield_t<M::Dim, N> nppc_array;
    const idx_t                nppc_idx;
    const real_t               inv_V0;
    random_number_pool_t       random_pool;

    ConstNPPCInjector_kernel(real_t                           ppc0,
                             spidx_t                          spidx1,
                             spidx_t                          spidx2,
                             Particles<M::Dim, M::CoordType>& species1,
                             Particles<M::Dim, M::CoordType>& species2,
                             npart_t                          offset1,
                             npart_t                          offset2,
                             const M&                         metric,
                             const ED1&                       energy_dist_1,
                             const ED2&                       energy_dist_2,
                             const ndfield_t<M::Dim, N>&      nppc_array,
                             idx_t                            nppc_idx,
                             real_t                           inv_V0,
                             random_number_pool_t&            random_pool)
      : ppc0 { ppc0 }
      , spidx1 { spidx1 }
      , spidx2 { spidx2 }
      , i1s_1 { species1.i1 }
      , i2s_1 { species1.i2 }
      , i3s_1 { species1.i3 }
      , dx1s_1 { species1.dx1 }
      , dx2s_1 { species1.dx2 }
      , dx3s_1 { species1.dx3 }
      , ux1s_1 { species1.ux1 }
      , ux2s_1 { species1.ux2 }
      , ux3s_1 { species1.ux3 }
      , phis_1 { species1.phi }
      , weights_1 { species1.weight }
      , tags_1 { species1.tag }
      , i1s_2 { species2.i1 }
      , i2s_2 { species2.i2 }
      , i3s_2 { species2.i3 }
      , dx1s_2 { species2.dx1 }
      , dx2s_2 { species2.dx2 }
      , dx3s_2 { species2.dx3 }
      , ux1s_2 { species2.ux1 }
      , ux2s_2 { species2.ux2 }
      , ux3s_2 { species2.ux3 }
      , phis_2 { species2.phi }
      , weights_2 { species2.weight }
      , tags_2 { species2.tag }
      , offset1 { offset1 }
      , offset2 { offset2 }
      , metric { metric }
      , energy_dist_1 { energy_dist_1 }
      , energy_dist_2 { energy_dist_2 } // , spatial_dist { spatial_dist }
      , nppc_array { nppc_array }
      , nppc_idx { nppc_idx }
      , inv_V0 { inv_V0 }
      , random_pool { random_pool } {}

    auto number_injected() const -> npart_t {
      auto idx_h = Kokkos::create_mirror_view(idx);
      Kokkos::deep_copy(idx_h, idx);
      return idx_h();
    }

    Inline auto get_inj_ppc(real_t& ppc_real) const -> npart_t {
      return static_cast<npart_t>(
        math::max(ppc0 - ppc_real, static_cast<real_t>(0.0)));
    }

    Inline void operator()(index_t i1) const {
      if constexpr (M::Dim == Dim::_1D) {
        const auto ppc = get_inj_ppc(nppc_array(i1, nppc_idx));
        const auto i1_ = COORD(i1);
        for (auto p { 0u }; p < ppc; ++p) {
          const auto index    = Kokkos::atomic_fetch_add(&idx(), 1);
          auto       rand_gen = random_pool.get_state();
          const auto dx1      = Random<prtldx_t>(rand_gen);
          random_pool.free_state(rand_gen);

          coord_t<Dim::_1D> x_Cd { i1_ + dx1 };
          coord_t<Dim::_1D> x_Ph { ZERO };
          metric.template convert<Crd::Cd, Crd::Ph>(x_Cd, x_Ph);

          i1s_1(index + offset1)  = static_cast<int>(i1) - N_GHOSTS;
          dx1s_1(index + offset1) = dx1;
          i1s_2(index + offset2)  = static_cast<int>(i1) - N_GHOSTS;
          dx1s_2(index + offset2) = dx1;

          vec_t<Dim::_3D> v_T { ZERO }, v_XYZ { ZERO };
          energy_dist_1(x_Ph, v_T, spidx1);
          metric.template transform_xyz<Idx::T, Idx::XYZ>(x_Cd, v_T, v_XYZ);
          ux1s_1(index + offset1) = v_XYZ[0];
          ux2s_1(index + offset1) = v_XYZ[1];
          ux3s_1(index + offset1) = v_XYZ[2];
          energy_dist_2(x_Ph, v_T, spidx2);
          metric.template transform_xyz<Idx::T, Idx::XYZ>(x_Cd, v_T, v_XYZ);
          ux1s_2(index + offset2) = v_XYZ[0];
          ux2s_2(index + offset2) = v_XYZ[1];
          ux3s_2(index + offset2) = v_XYZ[2];

          tags_1(index + offset1) = ParticleTag::alive;
          tags_2(index + offset2) = ParticleTag::alive;
          if (M::CoordType == Coord::Cart) {
            weights_1(index + offset1) = ONE;
            weights_2(index + offset2) = ONE;
          } else {
            const auto wei = metric.sqrt_det_h({ i1_ + HALF }) * inv_V0;
            weights_1(index + offset1) = wei;
            weights_2(index + offset2) = wei;
          }
        }
      } else {
        raise::KernelError(HERE, "NonUniformInjector_kernel 1D called for 2D/3D");
      }
    }

    Inline void operator()(index_t i1, index_t i2) const {
      if constexpr (M::Dim == Dim::_2D) {
        const auto ppc = get_inj_ppc(nppc_array(i1, i2, nppc_idx));
        const auto i1_ = COORD(i1);
        const auto i2_ = COORD(i2);
        for (auto p { 0u }; p < ppc; ++p) {
          const auto index    = Kokkos::atomic_fetch_add(&idx(), 1);
          auto       rand_gen = random_pool.get_state();
          const auto dx1      = Random<prtldx_t>(rand_gen);
          const auto dx2      = Random<prtldx_t>(rand_gen);
          random_pool.free_state(rand_gen);

          coord_t<Dim::_2D>   x_Cd { i1_ + dx1, i2_ + dx2 };
          coord_t<Dim::_2D>   x_Ph { ZERO };
          coord_t<M::PrtlDim> x_Cd_ { ZERO };
          x_Cd_[0] = x_Cd[0];
          x_Cd_[1] = x_Cd[1];
          if constexpr (S == SimEngine::SRPIC and M::CoordType != Coord::Cart) {
            x_Cd_[2] = ZERO;
          }
          metric.template convert<Crd::Cd, Crd::Ph>(x_Cd, x_Ph);

          i1s_1(index + offset1)  = static_cast<int>(i1) - N_GHOSTS;
          dx1s_1(index + offset1) = dx1;
          i1s_2(index + offset2)  = static_cast<int>(i1) - N_GHOSTS;
          dx1s_2(index + offset2) = dx1;

          i2s_1(index + offset1)  = static_cast<int>(i2) - N_GHOSTS;
          dx2s_1(index + offset1) = dx2;
          i2s_2(index + offset2)  = static_cast<int>(i2) - N_GHOSTS;
          dx2s_2(index + offset2) = dx2;

          vec_t<Dim::_3D> v_T { ZERO }, v_Cd { ZERO };
          energy_dist_1(x_Ph, v_T, spidx1);
          if constexpr (S == SimEngine::SRPIC) {
            metric.template transform_xyz<Idx::T, Idx::XYZ>(x_Cd_, v_T, v_Cd);
          } else if constexpr (S == SimEngine::GRPIC) {
            metric.template transform<Idx::T, Idx::D>(x_Cd_, v_T, v_Cd);
          }
          ux1s_1(index + offset1) = v_Cd[0];
          ux2s_1(index + offset1) = v_Cd[1];
          ux3s_1(index + offset1) = v_Cd[2];
          energy_dist_2(x_Ph, v_T, spidx2);
          if constexpr (S == SimEngine::SRPIC) {
            metric.template transform_xyz<Idx::T, Idx::XYZ>(x_Cd_, v_T, v_Cd);
          } else if constexpr (S == SimEngine::GRPIC) {
            metric.template transform<Idx::T, Idx::D>(x_Cd_, v_T, v_Cd);
          }
          ux1s_2(index + offset2) = v_Cd[0];
          ux2s_2(index + offset2) = v_Cd[1];
          ux3s_2(index + offset2) = v_Cd[2];

          tags_1(index + offset1) = ParticleTag::alive;
          tags_2(index + offset2) = ParticleTag::alive;
          if (M::CoordType == Coord::Cart) {
            weights_1(index + offset1) = ONE;
            weights_2(index + offset2) = ONE;
          } else {
            const auto wei = metric.sqrt_det_h({ i1_ + HALF, i2_ + HALF }) * inv_V0;
            weights_1(index + offset1) = wei;
            weights_2(index + offset2) = wei;
          }
        }
      }

      else {
        raise::KernelError(HERE, "NonUniformInjector_kernel 2D called for 1D/3D");
      }
    }

    Inline void operator()(index_t i1, index_t i2, index_t i3) const {
      if constexpr (M::Dim == Dim::_3D) {
        const auto ppc = get_inj_ppc(nppc_array(i1, i2, i3, nppc_idx));
        const auto i1_ = COORD(i1);
        const auto i2_ = COORD(i2);
        const auto i3_ = COORD(i3);
        for (auto p { 0u }; p < ppc; ++p) {
          const auto index    = Kokkos::atomic_fetch_add(&idx(), 1);
          auto       rand_gen = random_pool.get_state();
          const auto dx1      = Random<prtldx_t>(rand_gen);
          const auto dx2      = Random<prtldx_t>(rand_gen);
          const auto dx3      = Random<prtldx_t>(rand_gen);
          random_pool.free_state(rand_gen);

          coord_t<Dim::_3D>   x_Cd { i1_ + dx1, i2_ + dx2, i3_ + dx3 };
          coord_t<Dim::_3D>   x_Ph { ZERO };
          coord_t<M::PrtlDim> x_Cd_ { ZERO };
          x_Cd_[0] = x_Cd[0];
          x_Cd_[1] = x_Cd[1];
          x_Cd_[2] = x_Cd[2];
          metric.template convert<Crd::Cd, Crd::Ph>(x_Cd, x_Ph);

          i1s_1(index + offset1)  = static_cast<int>(i1) - N_GHOSTS;
          dx1s_1(index + offset1) = dx1;
          i1s_2(index + offset2)  = static_cast<int>(i1) - N_GHOSTS;
          dx1s_2(index + offset2) = dx1;

          i2s_1(index + offset1)  = static_cast<int>(i2) - N_GHOSTS;
          dx2s_1(index + offset1) = dx2;
          i2s_2(index + offset2)  = static_cast<int>(i2) - N_GHOSTS;
          dx2s_2(index + offset2) = dx2;

          i3s_1(index + offset1)  = static_cast<int>(i3) - N_GHOSTS;
          dx3s_1(index + offset1) = dx3;
          i3s_2(index + offset2)  = static_cast<int>(i3) - N_GHOSTS;
          dx3s_2(index + offset2) = dx3;

          vec_t<Dim::_3D> v_T { ZERO }, v_Cd { ZERO };
          energy_dist_1(x_Ph, v_T, spidx1);
          if constexpr (S == SimEngine::SRPIC) {
            metric.template transform_xyz<Idx::T, Idx::XYZ>(x_Cd, v_T, v_Cd);
          } else if constexpr (S == SimEngine::GRPIC) {
            metric.template transform<Idx::T, Idx::D>(x_Cd, v_T, v_Cd);
          }
          ux1s_1(index + offset1) = v_Cd[0];
          ux2s_1(index + offset1) = v_Cd[1];
          ux3s_1(index + offset1) = v_Cd[2];
          energy_dist_2(x_Ph, v_T, spidx2);
          if constexpr (S == SimEngine::SRPIC) {
            metric.template transform_xyz<Idx::T, Idx::XYZ>(x_Cd, v_T, v_Cd);
          } else if constexpr (S == SimEngine::GRPIC) {
            metric.template transform<Idx::T, Idx::D>(x_Cd, v_T, v_Cd);
          }
          ux1s_2(index + offset2) = v_Cd[0];
          ux2s_2(index + offset2) = v_Cd[1];
          ux3s_2(index + offset2) = v_Cd[2];

          tags_1(index + offset1) = ParticleTag::alive;
          tags_2(index + offset2) = ParticleTag::alive;
          if (M::CoordType == Coord::Cart) {
            weights_1(index + offset1) = ONE;
            weights_2(index + offset2) = ONE;
          } else {
            const auto wei = metric.sqrt_det_h(
                               { i1_ + HALF, i2_ + HALF, i3_ + HALF }) *
                             inv_V0;
            weights_1(index + offset1) = wei;
            weights_2(index + offset2) = wei;
          }
        }
      } else {
        raise::KernelError(HERE, "NonUniformInjector_kernel 3D called for 1D/2D");
      }
    }
  }; // struct NonUniformInjector_kernel

  template <SimEngine::type S, class M>
  struct GlobalInjector_kernel {
    static_assert(M::is_metric, "M must be a metric class");
    static constexpr auto D = M::Dim;

    const bool use_weights;

    array_t<real_t*> in_ux1;
    array_t<real_t*> in_ux2;
    array_t<real_t*> in_ux3;
    array_t<real_t*> in_x1;
    array_t<real_t*> in_x2;
    array_t<real_t*> in_x3;
    array_t<real_t*> in_phi;
    array_t<real_t*> in_wei;

    array_t<npart_t>   idx { "idx" };
    array_t<int*>      i1s, i2s, i3s;
    array_t<prtldx_t*> dx1s, dx2s, dx3s;
    array_t<real_t*>   ux1s, ux2s, ux3s;
    array_t<real_t*>   phis;
    array_t<real_t*>   weights;
    array_t<short*>    tags;

    const npart_t offset;

    M global_metric;

    real_t   x1_min, x1_max, x2_min, x2_max, x3_min, x3_max;
    ncells_t i1_offset, i2_offset, i3_offset;

    GlobalInjector_kernel(Particles<M::Dim, M::CoordType>& species,
                          const M&                         global_metric,
                          const Domain<S, M>&              local_domain,
                          const std::map<std::string, std::vector<real_t>>& data,
                          bool use_weights)
      : use_weights { use_weights }
      , i1s { species.i1 }
      , i2s { species.i2 }
      , i3s { species.i3 }
      , dx1s { species.dx1 }
      , dx2s { species.dx2 }
      , dx3s { species.dx3 }
      , ux1s { species.ux1 }
      , ux2s { species.ux2 }
      , ux3s { species.ux3 }
      , phis { species.phi }
      , weights { species.weight }
      , tags { species.tag }
      , offset { species.npart() }
      , global_metric { global_metric } {
      const auto n_inject = data.at("x1").size();

      x1_min    = local_domain.mesh.extent(in::x1).first;
      x1_max    = local_domain.mesh.extent(in::x1).second;
      i1_offset = local_domain.offset_ncells()[0];

      copy_from_vector("x1", in_x1, data, n_inject);
      copy_from_vector("ux1", in_ux1, data, n_inject);
      copy_from_vector("ux2", in_ux2, data, n_inject);
      copy_from_vector("ux3", in_ux3, data, n_inject);
      if (use_weights) {
        copy_from_vector("weights", in_wei, data, n_inject);
      }
      if constexpr (D == Dim::_2D or D == Dim::_3D) {
        x2_min    = local_domain.mesh.extent(in::x2).first;
        x2_max    = local_domain.mesh.extent(in::x2).second;
        i2_offset = local_domain.offset_ncells()[1];
        copy_from_vector("x2", in_x2, data, n_inject);
      }
      if constexpr (D == Dim::_2D and M::CoordType != Coord::Cart) {
        copy_from_vector("phi", in_phi, data, n_inject);
      }
      if constexpr (D == Dim::_3D) {
        x3_min    = local_domain.mesh.extent(in::x3).first;
        x3_max    = local_domain.mesh.extent(in::x3).second;
        i3_offset = local_domain.offset_ncells()[2];
        copy_from_vector("x3", in_x3, data, n_inject);
      }
    }

    void copy_from_vector(const std::string& name,
                          array_t<real_t*>&  arr,
                          const std::map<std::string, std::vector<real_t>>& data,
                          npart_t n_inject) {
      raise::ErrorIf(data.find(name) == data.end(), name + " not found in data", HERE);
      raise::ErrorIf(data.at(name).size() != n_inject, "Inconsistent data size", HERE);
      arr        = array_t<real_t*> { name, n_inject };
      auto arr_h = Kokkos::create_mirror_view(arr);
      for (auto i = 0u; i < data.at(name).size(); ++i) {
        arr_h(i) = data.at(name)[i];
      }
      Kokkos::deep_copy(arr, arr_h);
    }

    auto number_injected() const -> npart_t {
      auto idx_h = Kokkos::create_mirror_view(idx);
      Kokkos::deep_copy(idx_h, idx);
      return idx_h();
    }

    Inline void operator()(index_t p) const {
      if constexpr (D == Dim::_1D) {
        if (in_x1(p) >= x1_min and in_x1(p) < x1_max) {
          coord_t<Dim::_1D>     x_Cd { ZERO };
          vec_t<Dim::_3D>       u_XYZ { ZERO };
          const vec_t<Dim::_3D> u_Ph { in_ux1(p), in_ux2(p), in_ux3(p) };

          auto index { offset + Kokkos::atomic_fetch_add(&idx(), 1) };
          global_metric.template convert<Crd::Ph, Crd::Cd>({ in_x1(p) }, x_Cd);
          global_metric.template transform_xyz<Idx::T, Idx::XYZ>(x_Cd, u_Ph, u_XYZ);

          const auto i1 = static_cast<int>(
            static_cast<ncells_t>(x_Cd[0]) - i1_offset);
          const auto dx1 = static_cast<prtldx_t>(
            x_Cd[0] - static_cast<real_t>(i1 + i1_offset));

          i1s(index)  = i1;
          dx1s(index) = dx1;
          ux1s(index) = u_XYZ[0];
          ux2s(index) = u_XYZ[1];
          ux3s(index) = u_XYZ[2];
          tags(index) = ParticleTag::alive;
          if (use_weights) {
            weights(index) = weights(p);
          } else {
            weights(index) = ONE;
          }
        }
      } else if constexpr (D == Dim::_2D) {
        if ((in_x1(p) >= x1_min and in_x1(p) < x1_max) and
            (in_x2(p) >= x2_min and in_x2(p) < x2_max)) {
          coord_t<Dim::_2D>   x_Cd { ZERO };
          vec_t<Dim::_3D>     u_Cd { ZERO };
          vec_t<Dim::_3D>     u_Ph { in_ux1(p), in_ux2(p), in_ux3(p) };
          coord_t<M::PrtlDim> x_Cd_ { ZERO };

          auto index { offset +
                       Kokkos::atomic_fetch_add(&idx(), static_cast<npart_t>(1)) };
          global_metric.template convert<Crd::Ph, Crd::Cd>({ in_x1(p), in_x2(p) },
                                                           x_Cd);
          x_Cd_[0] = x_Cd[0];
          x_Cd_[1] = x_Cd[1];
          if constexpr (S == SimEngine::SRPIC and M::CoordType != Coord::Cart) {
            x_Cd_[2] = in_phi(p);
          }
          if constexpr (S == SimEngine::SRPIC) {
            global_metric.template transform_xyz<Idx::T, Idx::XYZ>(x_Cd_, u_Ph, u_Cd);
          } else if constexpr (S == SimEngine::GRPIC) {
            global_metric.template transform<Idx::PD, Idx::D>(x_Cd, u_Ph, u_Cd);
          } else {
            raise::KernelError(HERE, "Unknown simulation engine");
          }
          const auto i1 = static_cast<int>(
            static_cast<ncells_t>(x_Cd[0]) - i1_offset);
          const auto dx1 = static_cast<prtldx_t>(
            x_Cd[0] - static_cast<real_t>(i1 + i1_offset));
          const auto i2 = static_cast<int>(
            static_cast<ncells_t>(x_Cd[1]) - i2_offset);
          const auto dx2 = static_cast<prtldx_t>(
            x_Cd[1] - static_cast<real_t>(i2 + i2_offset));

          i1s(index)  = i1;
          dx1s(index) = dx1;
          i2s(index)  = i2;
          dx2s(index) = dx2;
          ux1s(index) = u_Cd[0];
          ux2s(index) = u_Cd[1];
          ux3s(index) = u_Cd[2];
          if (M::CoordType != Coord::Cart) {
            phis(index) = in_phi(p);
          }
          tags(index) = ParticleTag::alive;
          if (use_weights) {
            weights(index) = weights(p);
          } else {
            weights(index) = ONE;
          }
        }
      } else {
        if ((in_x1(p) >= x1_min and in_x1(p) < x1_max) and
            (in_x2(p) >= x2_min and in_x2(p) < x2_max) and
            (in_x3(p) >= x3_min and in_x3(p) < x3_max)) {
          coord_t<Dim::_3D> x_Cd { ZERO };
          vec_t<Dim::_3D>   u_Cd { ZERO };
          vec_t<Dim::_3D>   u_Ph { in_ux1(p), in_ux2(p), in_ux3(p) };

          auto index { offset + Kokkos::atomic_fetch_add(&idx(), 1) };
          global_metric.template convert<Crd::Ph, Crd::Cd>(
            { in_x1(p), in_x2(p), in_x3(p) },
            x_Cd);
          if constexpr (S == SimEngine::SRPIC) {
            global_metric.template transform_xyz<Idx::T, Idx::XYZ>(x_Cd, u_Ph, u_Cd);
          } else if constexpr (S == SimEngine::GRPIC) {
            global_metric.template transform<Idx::PD, Idx::D>(x_Cd, u_Ph, u_Cd);
          } else {
            raise::KernelError(HERE, "Unknown simulation engine");
          }
          const auto i1 = static_cast<int>(
            static_cast<ncells_t>(x_Cd[0]) - i1_offset);
          const auto dx1 = static_cast<prtldx_t>(
            x_Cd[0] - static_cast<real_t>(i1 + i1_offset));
          const auto i2 = static_cast<int>(
            static_cast<ncells_t>(x_Cd[1]) - i2_offset);
          const auto dx2 = static_cast<prtldx_t>(
            x_Cd[1] - static_cast<real_t>(i2 + i2_offset));
          const auto i3 = static_cast<int>(
            static_cast<ncells_t>(x_Cd[2]) - i3_offset);
          const auto dx3 = static_cast<prtldx_t>(
            x_Cd[2] - static_cast<real_t>(i3 + i3_offset));

          i1s(index)  = i1;
          dx1s(index) = dx1;
          i2s(index)  = i2;
          dx2s(index) = dx2;
          i3s(index)  = i3;
          dx3s(index) = dx3;
          ux1s(index) = u_Cd[0];
          ux2s(index) = u_Cd[1];
          ux3s(index) = u_Cd[2];
          tags(index) = ParticleTag::alive;
          if (use_weights) {
            weights(index) = weights(p);
          } else {
            weights(index) = ONE;
          }
        }
      }
    }
  }; // struct GlobalInjector_kernel

} // namespace kernel

#endif // KERNELS_INJECTORS_HPP<|MERGE_RESOLUTION|>--- conflicted
+++ resolved
@@ -26,59 +26,6 @@
 namespace kernel {
   using namespace ntt;
 
-<<<<<<< HEAD
-=======
-  template <Dimension D, Coord::type C, bool T>
-  Inline void InjectParticle(const npart_t&              p,
-                             const array_t<int*>&        i1_arr,
-                             const array_t<int*>&        i2_arr,
-                             const array_t<int*>&        i3_arr,
-                             const array_t<prtldx_t*>&   dx1_arr,
-                             const array_t<prtldx_t*>&   dx2_arr,
-                             const array_t<prtldx_t*>&   dx3_arr,
-                             const array_t<real_t*>&     ux1_arr,
-                             const array_t<real_t*>&     ux2_arr,
-                             const array_t<real_t*>&     ux3_arr,
-                             const array_t<real_t*>&     phi_arr,
-                             const array_t<real_t*>&     weight_arr,
-                             const array_t<short*>&      tag_arr,
-                             const array_t<npart_t**>&   pld_i_arr,
-                             const tuple_t<int, D>&      xi_Cd,
-                             const tuple_t<prtldx_t, D>& dxi_Cd,
-                             const vec_t<Dim::_3D>&      v_Cd,
-                             const real_t&               weight       = ONE,
-                             const real_t&               phi          = ZERO,
-                             const npart_t&              domain_idx   = 0u,
-                             const npart_t&              species_cntr = 0u) {
-    if constexpr (D == Dim::_1D or D == Dim::_2D or D == Dim::_3D) {
-      i1_arr(p)  = xi_Cd[0];
-      dx1_arr(p) = dxi_Cd[0];
-    }
-    if constexpr (D == Dim::_2D or D == Dim::_3D) {
-      i2_arr(p)  = xi_Cd[1];
-      dx2_arr(p) = dxi_Cd[1];
-    }
-    if constexpr (D == Dim::_3D) {
-      i3_arr(p)  = xi_Cd[2];
-      dx3_arr(p) = dxi_Cd[2];
-    }
-    if constexpr (D == Dim::_2D and C != Coord::Cart) {
-      phi_arr(p) = phi;
-    }
-    ux1_arr(p)    = v_Cd[0];
-    ux2_arr(p)    = v_Cd[1];
-    ux3_arr(p)    = v_Cd[2];
-    tag_arr(p)    = ParticleTag::alive;
-    weight_arr(p) = weight;
-    if constexpr (T) {
-      pld_i_arr(p, pldi::spcCtr) = species_cntr;
-#if defined(MPI_ENABLED)
-      pld_i_arr(p, pldi::domIdx) = domain_idx;
-#endif
-    }
-  }
-
->>>>>>> 2028daaf
   template <SimEngine::type S, class M, class ED1, class ED2>
   struct UniformInjector_kernel {
     static_assert(ED1::is_energy_dist, "ED1 must be an energy distribution class");
@@ -302,242 +249,7 @@
     }
   }; // struct UniformInjector_kernel
 
-<<<<<<< HEAD
   template <SimEngine::type S, class M, class ED1, class ED2, class SD>
-=======
-  template <SimEngine::type S, class M>
-  struct GlobalInjector_kernel {
-    static_assert(M::is_metric, "M must be a metric class");
-    static constexpr auto D = M::Dim;
-
-    const bool use_weights;
-
-    array_t<real_t*> in_ux1;
-    array_t<real_t*> in_ux2;
-    array_t<real_t*> in_ux3;
-    array_t<real_t*> in_x1;
-    array_t<real_t*> in_x2;
-    array_t<real_t*> in_x3;
-    array_t<real_t*> in_phi;
-    array_t<real_t*> in_wei;
-
-    array_t<npart_t>   idx { "idx" };
-    array_t<int*>      i1s, i2s, i3s;
-    array_t<prtldx_t*> dx1s, dx2s, dx3s;
-    array_t<real_t*>   ux1s, ux2s, ux3s;
-    array_t<real_t*>   phis;
-    array_t<real_t*>   weights;
-    array_t<short*>    tags;
-
-    const npart_t offset;
-
-    M global_metric;
-
-    real_t   x1_min, x1_max, x2_min, x2_max, x3_min, x3_max;
-    ncells_t i1_offset, i2_offset, i3_offset;
-
-    GlobalInjector_kernel(Particles<M::Dim, M::CoordType>& species,
-                          const M&                         global_metric,
-                          const Domain<S, M>&              local_domain,
-                          const std::map<std::string, std::vector<real_t>>& data,
-                          bool use_weights)
-      : use_weights { use_weights }
-      , i1s { species.i1 }
-      , i2s { species.i2 }
-      , i3s { species.i3 }
-      , dx1s { species.dx1 }
-      , dx2s { species.dx2 }
-      , dx3s { species.dx3 }
-      , ux1s { species.ux1 }
-      , ux2s { species.ux2 }
-      , ux3s { species.ux3 }
-      , phis { species.phi }
-      , weights { species.weight }
-      , tags { species.tag }
-      , offset { species.npart() }
-      , global_metric { global_metric } {
-      const auto n_inject = data.at("x1").size();
-
-      x1_min    = local_domain.mesh.extent(in::x1).first;
-      x1_max    = local_domain.mesh.extent(in::x1).second;
-      i1_offset = local_domain.offset_ncells()[0];
-
-      copy_from_vector("x1", in_x1, data, n_inject);
-      copy_from_vector("ux1", in_ux1, data, n_inject);
-      copy_from_vector("ux2", in_ux2, data, n_inject);
-      copy_from_vector("ux3", in_ux3, data, n_inject);
-      if (use_weights) {
-        copy_from_vector("weights", in_wei, data, n_inject);
-      }
-      if constexpr (D == Dim::_2D or D == Dim::_3D) {
-        x2_min    = local_domain.mesh.extent(in::x2).first;
-        x2_max    = local_domain.mesh.extent(in::x2).second;
-        i2_offset = local_domain.offset_ncells()[1];
-        copy_from_vector("x2", in_x2, data, n_inject);
-      }
-      if constexpr (D == Dim::_2D and M::CoordType != Coord::Cart) {
-        copy_from_vector("phi", in_phi, data, n_inject);
-      }
-      if constexpr (D == Dim::_3D) {
-        x3_min    = local_domain.mesh.extent(in::x3).first;
-        x3_max    = local_domain.mesh.extent(in::x3).second;
-        i3_offset = local_domain.offset_ncells()[2];
-        copy_from_vector("x3", in_x3, data, n_inject);
-      }
-    }
-
-    void copy_from_vector(const std::string& name,
-                          array_t<real_t*>&  arr,
-                          const std::map<std::string, std::vector<real_t>>& data,
-                          npart_t n_inject) {
-      raise::ErrorIf(data.find(name) == data.end(), name + " not found in data", HERE);
-      raise::ErrorIf(data.at(name).size() != n_inject, "Inconsistent data size", HERE);
-      arr        = array_t<real_t*> { name, n_inject };
-      auto arr_h = Kokkos::create_mirror_view(arr);
-      for (auto i = 0u; i < data.at(name).size(); ++i) {
-        arr_h(i) = data.at(name)[i];
-      }
-      Kokkos::deep_copy(arr, arr_h);
-    }
-
-    auto number_injected() const -> npart_t {
-      auto idx_h = Kokkos::create_mirror_view(idx);
-      Kokkos::deep_copy(idx_h, idx);
-      return idx_h();
-    }
-
-    Inline void operator()(index_t p) const {
-      if constexpr (D == Dim::_1D) {
-        if (in_x1(p) >= x1_min and in_x1(p) < x1_max) {
-          coord_t<Dim::_1D>     x_Cd { ZERO };
-          vec_t<Dim::_3D>       u_XYZ { ZERO };
-          const vec_t<Dim::_3D> u_Ph { in_ux1(p), in_ux2(p), in_ux3(p) };
-
-          auto index { offset + Kokkos::atomic_fetch_add(&idx(), 1) };
-          global_metric.template convert<Crd::Ph, Crd::Cd>({ in_x1(p) }, x_Cd);
-          global_metric.template transform_xyz<Idx::T, Idx::XYZ>(x_Cd, u_Ph, u_XYZ);
-
-          const auto i1 = static_cast<int>(
-            static_cast<ncells_t>(x_Cd[0]) - i1_offset);
-          const auto dx1 = static_cast<prtldx_t>(
-            x_Cd[0] - static_cast<real_t>(i1 + i1_offset));
-
-          i1s(index)  = i1;
-          dx1s(index) = dx1;
-          ux1s(index) = u_XYZ[0];
-          ux2s(index) = u_XYZ[1];
-          ux3s(index) = u_XYZ[2];
-          tags(index) = ParticleTag::alive;
-          if (use_weights) {
-            weights(index) = weights(p);
-          } else {
-            weights(index) = ONE;
-          }
-        }
-      } else if constexpr (D == Dim::_2D) {
-        if ((in_x1(p) >= x1_min and in_x1(p) < x1_max) and
-            (in_x2(p) >= x2_min and in_x2(p) < x2_max)) {
-          coord_t<Dim::_2D>   x_Cd { ZERO };
-          vec_t<Dim::_3D>     u_Cd { ZERO };
-          vec_t<Dim::_3D>     u_Ph { in_ux1(p), in_ux2(p), in_ux3(p) };
-          coord_t<M::PrtlDim> x_Cd_ { ZERO };
-
-          auto index { offset +
-                       Kokkos::atomic_fetch_add(&idx(), static_cast<npart_t>(1)) };
-          global_metric.template convert<Crd::Ph, Crd::Cd>({ in_x1(p), in_x2(p) },
-                                                           x_Cd);
-          x_Cd_[0] = x_Cd[0];
-          x_Cd_[1] = x_Cd[1];
-          if constexpr (S == SimEngine::SRPIC and M::CoordType != Coord::Cart) {
-            x_Cd_[2] = in_phi(p);
-          }
-          if constexpr (S == SimEngine::SRPIC) {
-            global_metric.template transform_xyz<Idx::T, Idx::XYZ>(x_Cd_, u_Ph, u_Cd);
-          } else if constexpr (S == SimEngine::GRPIC) {
-            global_metric.template transform<Idx::PD, Idx::D>(x_Cd, u_Ph, u_Cd);
-          } else {
-            raise::KernelError(HERE, "Unknown simulation engine");
-          }
-          const auto i1 = static_cast<int>(
-            static_cast<ncells_t>(x_Cd[0]) - i1_offset);
-          const auto dx1 = static_cast<prtldx_t>(
-            x_Cd[0] - static_cast<real_t>(i1 + i1_offset));
-          const auto i2 = static_cast<int>(
-            static_cast<ncells_t>(x_Cd[1]) - i2_offset);
-          const auto dx2 = static_cast<prtldx_t>(
-            x_Cd[1] - static_cast<real_t>(i2 + i2_offset));
-
-          i1s(index)  = i1;
-          dx1s(index) = dx1;
-          i2s(index)  = i2;
-          dx2s(index) = dx2;
-          ux1s(index) = u_Cd[0];
-          ux2s(index) = u_Cd[1];
-          ux3s(index) = u_Cd[2];
-          if (M::CoordType != Coord::Cart) {
-            phis(index) = in_phi(p);
-          }
-          tags(index) = ParticleTag::alive;
-          if (use_weights) {
-            weights(index) = weights(p);
-          } else {
-            weights(index) = ONE;
-          }
-        }
-      } else {
-        if ((in_x1(p) >= x1_min and in_x1(p) < x1_max) and
-            (in_x2(p) >= x2_min and in_x2(p) < x2_max) and
-            (in_x3(p) >= x3_min and in_x3(p) < x3_max)) {
-          coord_t<Dim::_3D> x_Cd { ZERO };
-          vec_t<Dim::_3D>   u_Cd { ZERO };
-          vec_t<Dim::_3D>   u_Ph { in_ux1(p), in_ux2(p), in_ux3(p) };
-
-          auto index { offset + Kokkos::atomic_fetch_add(&idx(), 1) };
-          global_metric.template convert<Crd::Ph, Crd::Cd>(
-            { in_x1(p), in_x2(p), in_x3(p) },
-            x_Cd);
-          if constexpr (S == SimEngine::SRPIC) {
-            global_metric.template transform_xyz<Idx::T, Idx::XYZ>(x_Cd, u_Ph, u_Cd);
-          } else if constexpr (S == SimEngine::GRPIC) {
-            global_metric.template transform<Idx::PD, Idx::D>(x_Cd, u_Ph, u_Cd);
-          } else {
-            raise::KernelError(HERE, "Unknown simulation engine");
-          }
-          const auto i1 = static_cast<int>(
-            static_cast<ncells_t>(x_Cd[0]) - i1_offset);
-          const auto dx1 = static_cast<prtldx_t>(
-            x_Cd[0] - static_cast<real_t>(i1 + i1_offset));
-          const auto i2 = static_cast<int>(
-            static_cast<ncells_t>(x_Cd[1]) - i2_offset);
-          const auto dx2 = static_cast<prtldx_t>(
-            x_Cd[1] - static_cast<real_t>(i2 + i2_offset));
-          const auto i3 = static_cast<int>(
-            static_cast<ncells_t>(x_Cd[2]) - i3_offset);
-          const auto dx3 = static_cast<prtldx_t>(
-            x_Cd[2] - static_cast<real_t>(i3 + i3_offset));
-
-          i1s(index)  = i1;
-          dx1s(index) = dx1;
-          i2s(index)  = i2;
-          dx2s(index) = dx2;
-          i3s(index)  = i3;
-          dx3s(index) = dx3;
-          ux1s(index) = u_Cd[0];
-          ux2s(index) = u_Cd[1];
-          ux3s(index) = u_Cd[2];
-          tags(index) = ParticleTag::alive;
-          if (use_weights) {
-            weights(index) = weights(p);
-          } else {
-            weights(index) = ONE;
-          }
-        }
-      }
-    }
-  }; // struct GlobalInjector_kernel
-
-  template <SimEngine::type S, class M, class ED, class SD>
->>>>>>> 2028daaf
   struct NonUniformInjector_kernel {
     static_assert(ED1::is_energy_dist, "ED1 must be an energy distribution class");
     static_assert(ED2::is_energy_dist, "ED2 must be an energy distribution class");
