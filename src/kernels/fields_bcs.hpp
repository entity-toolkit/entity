--- conflicted
+++ resolved
@@ -7,11 +7,8 @@
  *   - kernel::bc::AxisBoundariesGR_kernel<>
  *   - kernel::bc::AbsorbCurrentsGR_kernel<>
  *   - kernel::bc::EnforcedBoundaries_kernel<>
-<<<<<<< HEAD
  *   - kernel::bc::HorizonBoundaries_kernel<>
-=======
  *   - kernel::bc::ConductorBoundaries_kernel<>
->>>>>>> 98e6ece5
  * @namespaces:
  *   - kernel::bc::
  */
@@ -862,8 +859,7 @@
     const bool        setE, setB;
 
     AxisBoundariesGR_kernel(ndfield_t<D, 6> Fld, std::size_t i_edge, BCTags tags)
-      : Fld { Fld }
-      // , i_edge { i_edge }
+      : Fld { Fld } // , i_edge { i_edge }
       , i_edge { P ? (i_edge + 1) : i_edge }
       , setE { tags & BC::Ex1 or tags & BC::Ex2 or tags & BC::Ex3 }
       , setB { tags & BC::Bx1 or tags & BC::Bx2 or tags & BC::Bx3 } {}
@@ -1226,29 +1222,44 @@
     const bool           setE, setB;
     const std::size_t    nfilter;
 
-    HorizonBoundaries_kernel(ndfield_t<M::Dim, 6> Fld, std::size_t i1_min, BCTags tags, std::size_t nfilter)
+    HorizonBoundaries_kernel(ndfield_t<M::Dim, 6> Fld,
+                             std::size_t          i1_min,
+                             BCTags               tags,
+                             std::size_t          nfilter)
       : Fld { Fld }
       , i1_min { i1_min }
       , setE { (tags & BC::Ex1 or tags & BC::Ex2 or tags & BC::Ex3) or
                (tags & BC::Dx1 or tags & BC::Dx2 or tags & BC::Dx3) }
       , setB { (tags & BC::Bx1 or tags & BC::Bx2 or tags & BC::Bx3) or
-               (tags & BC::Hx1 or tags & BC::Hx2 or tags & BC::Hx3) } 
+               (tags & BC::Hx1 or tags & BC::Hx2 or tags & BC::Hx3) }
       , nfilter { nfilter } {}
 
     Inline void operator()(index_t i2) const {
       if constexpr (M::Dim == Dim::_2D) {
         if (setE) {
           for (unsigned short i = 0; i <= 2 + nfilter; ++i) {
-            Fld(i1_min - N_GHOSTS + i, i2, em::dx1) = Fld(i1_min + 1 + nfilter, i2, em::dx1);
-            Fld(i1_min - N_GHOSTS + i, i2, em::dx2) = Fld(i1_min + 1 + nfilter, i2, em::dx2);
-            Fld(i1_min - N_GHOSTS + i, i2, em::dx3) = Fld(i1_min + 1 + nfilter, i2, em::dx3);
+            Fld(i1_min - N_GHOSTS + i, i2, em::dx1) = Fld(i1_min + 1 + nfilter,
+                                                          i2,
+                                                          em::dx1);
+            Fld(i1_min - N_GHOSTS + i, i2, em::dx2) = Fld(i1_min + 1 + nfilter,
+                                                          i2,
+                                                          em::dx2);
+            Fld(i1_min - N_GHOSTS + i, i2, em::dx3) = Fld(i1_min + 1 + nfilter,
+                                                          i2,
+                                                          em::dx3);
           }
         }
         if (setB) {
           for (unsigned short i = 0; i <= 2 + nfilter; ++i) {
-            Fld(i1_min - N_GHOSTS + i, i2, em::bx1) = Fld(i1_min + 1 + nfilter, i2, em::bx1);
-            Fld(i1_min - N_GHOSTS + i, i2, em::bx2) = Fld(i1_min + 1 + nfilter, i2, em::bx2);
-            Fld(i1_min - N_GHOSTS + i, i2, em::bx3) = Fld(i1_min + 1 + nfilter, i2, em::bx3);
+            Fld(i1_min - N_GHOSTS + i, i2, em::bx1) = Fld(i1_min + 1 + nfilter,
+                                                          i2,
+                                                          em::bx1);
+            Fld(i1_min - N_GHOSTS + i, i2, em::bx2) = Fld(i1_min + 1 + nfilter,
+                                                          i2,
+                                                          em::bx2);
+            Fld(i1_min - N_GHOSTS + i, i2, em::bx3) = Fld(i1_min + 1 + nfilter,
+                                                          i2,
+                                                          em::bx3);
           }
         }
       } else {
@@ -1258,77 +1269,6 @@
       }
     }
   };
-
-  // template <class M>
-  // struct OpenBoundariesAux_kernel {
-  //   ndfield_t<M::Dim, 6> Fld;
-  //   const std::size_t    i1_min;
-  //   const bool           setE, setB;
-  //
-  //   OpenBoundariesAux_kernel(ndfield_t<M::Dim, 6> Fld, std::size_t i1_min, BCTags tags)
-  //     : Fld { Fld }
-  //     , i1_min { i1_min }
-  //     , setE { tags & BC::Ex1 or tags & BC::Ex2 or tags & BC::Ex3 }
-  //     , setB { tags & BC::Bx1 or tags & BC::Bx2 or tags & BC::Bx3 } {}
-  //
-  //   Inline void operator()(index_t i2) const {
-  //     if constexpr (M::Dim == Dim::_2D) {
-  //       if (setE) {
-  //         Fld(i1_min - 1, i2, em::ex1) = Fld(i1_min, i2, em::ex1);
-  //         Fld(i1_min - 1, i2, em::ex2) = Fld(i1_min, i2, em::ex2);
-  //         Fld(i1_min - 1, i2, em::ex3) = Fld(i1_min, i2, em::ex3);
-  //       }
-  //       if (setB) {
-  //         Fld(i1_min - 1, i2, em::bx1) = Fld(i1_min, i2, em::bx1);
-  //         Fld(i1_min - 1, i2, em::bx2) = Fld(i1_min, i2, em::bx2);
-  //         Fld(i1_min - 1, i2, em::bx3) = Fld(i1_min, i2, em::bx3);
-  //       }
-  //     } else {
-  //       raise::KernelError(
-  //         HERE,
-  //         "AbsorbFields_kernel: 2D implementation called for D != 2");
-  //     }
-  //   }
-  // };
-  //
-  // template <class I, class M, idx_t i>
-  // struct AbsorbBoundariesGR_kernel {
-  //   static_assert(M::is_metric, "M must be a metric class");
-  //   static_assert(i <= static_cast<unsigned short>(M::Dim),
-  //                 "Invalid component index");
-  //
-  //   ndfield_t<M::Dim, 6> Fld;
-  //   const I              finit;
-  //   const M              metric;
-  //   const real_t         xg_edge;
-  //   const real_t         dx_abs;
-  //   const BCTags         tags;
-  //
-  //   AbsorbBoundariesGR_kernel(ndfield_t<M::Dim, 6> Fld,
-  //                             const I&             finit,
-  //                             const M&             metric,
-  //                             real_t               xg_edge,
-  //                             real_t               dx_abs,
-  //                             BCTags               tags)
-  //     : Fld { Fld }
-  //     , finit { finit }
-  //     , metric { metric }
-  //     , xg_edge { xg_edge }
-  //     , dx_abs { dx_abs }
-  //     , tags { tags } {}
-  //
-  //   Inline void operator()(index_t i1, index_t i2) const {
-  //     if constexpr (M::Dim == Dim::_2D) {
-  //     }
-  //   }
-  //
-  //   else {
-  //     raise::KernelError(
-  //       HERE,
-  //       "AbsorbFields_kernel: 2D implementation called for D != 2");
-  //   }
-  // }
-  // };
 
   template <class M, idx_t i>
   struct AbsorbCurrentsGR_kernel {
