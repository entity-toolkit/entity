#include "global.h"

#include "arch/kokkos_aliases.h"
#include "utils/comparators.h"

#include "metrics/flux_surface.h"
#include "metrics/kerr_schild.h"
#include "metrics/kerr_schild_0.h"
#include "metrics/minkowski.h"
#include "metrics/qkerr_schild.h"
#include "metrics/qspherical.h"
#include "metrics/spherical.h"
#include "metrics/boyer_lindq_tp.h"

#include <iostream>
#include <limits>
#include <map>
#include <stdexcept>
#include <string>
#include <vector>

void errorIf(bool condition, const std::string& message) {
  if (condition) {
    throw std::runtime_error(message);
  }
}

inline static constexpr auto epsilon = std::numeric_limits<real_t>::epsilon();

template <Dimension D>
Inline auto equal(const vec_t<D>& a,
                  const vec_t<D>& b,
                  const char*     msg,
                  const real_t    acc = ONE) -> bool {
  const auto eps = epsilon * acc;
  for (unsigned short d = 0; d < D; ++d) {
    if (not cmp::AlmostEqual(a[d], b[d], eps)) {
      printf("%d : %.12e != %.12e %s\n", d, a[d], b[d], msg);
      return false;
    }
  }
  return true;
}

template <Dimension D>
Inline void unravel(std::size_t                    idx,
                    tuple_t<std::size_t, D>&       ijk,
                    const tuple_t<std::size_t, D>& res) {
  for (unsigned short d = 0; d < D; ++d) {
    ijk[d]  = idx % res[d];
    idx    /= res[d];
  }
}

template <class M>
void testMetric(const std::vector<std::size_t>&      res,
                const boundaries_t<real_t>&          ext,
                const real_t                         acc    = ONE,
                const std::map<std::string, real_t>& params = {}) {
  errorIf(res.size() != (std::size_t)(M::Dim), "res.size() != M.dim");
  errorIf(ext.size() != (std::size_t)(M::Dim), "ext.size() != M.dim");
  for (const auto& e : ext) {
    errorIf(e.first >= e.second, "e.first >= e.second");
  }

  M metric(res, ext, params);

  tuple_t<std::size_t, M::Dim> res_tup;
  std::size_t                  npts = 1;
  for (auto d = 0; d < M::Dim; ++d) {
    res_tup[d]  = res[d];
    npts       *= res[d];
  }

  // !ACC: had to reduce accuracy on some of the tests
  unsigned long all_wrongs = 0;
  Kokkos::parallel_reduce(
    "hat-cntrv-cov",
    npts,
    Lambda(index_t n, unsigned long& wrongs) {
      tuple_t<std::size_t, M::Dim> idx;
      unravel<M::Dim>(n, idx, res_tup);
      coord_t<M::Dim> x_Code { ZERO };
      for (unsigned short d = 0; d < M::Dim; ++d) {
        x_Code[d] = (real_t)(idx[d]) + HALF;
      }
      vec_t<Dim::_3D> v_Hat_1 { ZERO };
      vec_t<Dim::_3D> v_Hat_2 { ZERO };
      vec_t<Dim::_3D> v_Cntrv_1 { ZERO };
      vec_t<Dim::_3D> v_Cntrv_2 { ZERO };
      vec_t<Dim::_3D> v_Cov_1 { ZERO };
      vec_t<Dim::_3D> v_Cov_2 { ZERO };
      vec_t<Dim::_3D> v_PhysCntrv_1 { ZERO };
      vec_t<Dim::_3D> v_PhysCntrv_2 { ZERO };
      vec_t<Dim::_3D> v_PhysCov_1 { ZERO };
      vec_t<Dim::_3D> v_PhysCov_2 { ZERO };

      // init
      for (unsigned short d = 0; d < Dim::_3D; ++d) {
        v_Hat_1[d]       += ONE;
        v_PhysCntrv_1[d] += ONE;
        v_PhysCov_1[d]   += ONE;
      }

      // hat <-> cntrv
      metric.template transform<Idx::T, Idx::U>(x_Code, v_Hat_1, v_Cntrv_1);
      for (unsigned short d = 0; d < Dim::_3D; ++d) {
        vec_t<Dim::_3D> e_d { ZERO };
        vec_t<Dim::_3D> v_Cntrv_temp { ZERO };
        e_d[d] = ONE;
        metric.template transform<Idx::T, Idx::U>(x_Code, e_d, v_Cntrv_temp);
        for (unsigned short d = 0; d < Dim::_3D; ++d) {
          v_Cntrv_2[d] += v_Cntrv_temp[d];
        }
      }
      wrongs += not equal<Dim::_3D>(v_Cntrv_1, v_Cntrv_2, "hat->cntrv is linear", acc);

      metric.template transform<Idx::U, Idx::T>(x_Code, v_Cntrv_1, v_Hat_2);
      wrongs += not equal<Dim::_3D>(v_Hat_1, v_Hat_2, "hat->cntrv is invertible", acc);

      // cntrv <-> cov & hat <-> cov
      metric.template transform<Idx::U, Idx::D>(x_Code, v_Cntrv_1, v_Cov_1);
      metric.template transform<Idx::T, Idx::D>(x_Code, v_Hat_1, v_Cov_2);
      wrongs += not equal<Dim::_3D>(v_Cov_1,
                                    v_Cov_2,
                                    "cntrv->cov is equal to hat->cov",
                                    acc);
      for (unsigned short d = 0; d < Dim::_3D; ++d) {
        v_Cov_2[d] = ZERO;
      }
      for (unsigned short d = 0; d < Dim::_3D; ++d) {
        vec_t<Dim::_3D> e_d { ZERO };
        vec_t<Dim::_3D> v_Cov_temp { ZERO };
        e_d[d] = ONE;
        metric.template transform<Idx::T, Idx::D>(x_Code, e_d, v_Cov_temp);
        for (unsigned short d = 0; d < Dim::_3D; ++d) {
          v_Cov_2[d] += v_Cov_temp[d];
        }
      }
      wrongs += not equal<Dim::_3D>(v_Cov_1, v_Cov_2, "hat->cov is linear", acc);

      metric.template transform<Idx::D, Idx::U>(x_Code, v_Cov_1, v_Cntrv_2);
      wrongs += not equal<Dim::_3D>(v_Cntrv_1,
                                    v_Cntrv_2,
                                    "cntrv->cov is invertible",
                                    acc);

      metric.template transform<Idx::D, Idx::T>(x_Code, v_Cov_1, v_Hat_2);
      wrongs += not equal<Dim::_3D>(v_Hat_1, v_Hat_2, "hat->cov is invertible", acc);

      // phys <-> cntrv & phys <-> cov
      metric.template transform<Idx::PU, Idx::U>(x_Code, v_PhysCntrv_1, v_Cntrv_1);
      metric.template transform<Idx::U, Idx::PU>(x_Code, v_Cntrv_1, v_PhysCntrv_2);
      wrongs += not equal<Dim::_3D>(v_PhysCntrv_1,
                                    v_PhysCntrv_2,
                                    "phys->cntrv is invertible",
                                    acc);

      metric.template transform<Idx::PD, Idx::D>(x_Code, v_PhysCov_1, v_Cov_1);
      metric.template transform<Idx::D, Idx::PD>(x_Code, v_Cov_1, v_PhysCov_2);
      wrongs += not equal<Dim::_3D>(v_PhysCov_1,
                                    v_PhysCov_2,
                                    "phys->cov is invertible",
                                    acc);
    },
    all_wrongs);

  errorIf(all_wrongs != 0,
          "hat-cntrv-cov for " + std::to_string(M::Dim) + "D " +
            std::string(metric.Label) + " failed with " +
            std::to_string(all_wrongs) + " errors");
}

auto main(int argc, char* argv[]) -> int {
  Kokkos::initialize(argc, argv);

  try {
    using namespace ntt;
    using namespace metric;

    const auto res2d     = std::vector<std::size_t> { 64, 32 };
    const auto res3d     = std::vector<std::size_t> { 64, 32, 16 };
    const auto ext1dcart = boundaries_t<real_t> {
      {10.0, 20.0}
    };
    const auto ext2dcart = boundaries_t<real_t> {
      {0.0, 20.0},
      {0.0, 10.0}
    };
    const auto ext3dcart = boundaries_t<real_t> {
      {-2.0, 2.0},
      {-1.0, 1.0},
      {-0.5, 0.5}
    };
    const auto extsph = boundaries_t<real_t> {
      {1.0,         10.0},
      {0.0, constant::PI}
    };
    const auto params = std::map<std::string, real_t> {
      {"r0",         -ONE},
      { "h", (real_t)0.25}
    };

    testMetric<Minkowski<Dim::_1D>>({ 128 }, ext1dcart);
    testMetric<Minkowski<Dim::_2D>>(res2d, ext2dcart, 200);
    testMetric<Minkowski<Dim::_3D>>(res3d, ext3dcart, 200);
    testMetric<Spherical<Dim::_2D>>(res2d, extsph, 10);
    testMetric<QSpherical<Dim::_2D>>(res2d, extsph, 10, params);

    const auto resks  = std::vector<std::size_t> { 64, 54 };
    const auto extsgr = boundaries_t<real_t> {
      {0.8,         50.0},
      {0.0, constant::PI}
    };
    const auto paramsks = std::map<std::string, real_t> {
      {"r0",         -TWO},
      { "h",         ZERO},
      { "a", (real_t)0.95}
    };
    testMetric<KerrSchild<Dim::_2D>>(resks, extsgr, 150, paramsks);

    const auto resqks = std::vector<std::size_t> { 64, 42 };
    const auto extqks = boundaries_t<real_t> {
      {0.8,         10.0},
      {0.0, constant::PI}
    };
    const auto paramsqks = std::map<std::string, real_t> {
      {"r0",        -TWO},
      { "h",        ZERO},
      { "a", (real_t)0.8}
    };
    testMetric<QKerrSchild<Dim::_2D>>(resqks, extqks, 500, paramsqks);

    const auto resks0 = std::vector<std::size_t> { 64, 54 };
    const auto extks0 = boundaries_t<real_t> {
      {0.5,         20.0},
      {0.0, constant::PI}
    };
    testMetric<KerrSchild0<Dim::_2D>>(resks0, extks0, 10);

<<<<<<< HEAD
    testMetric<FluxSurface<Dim::_1D>>(
      {
        128
    },
      { { 2.0, 50.0 } },
      10,
      { { "a", (real_t)0.95 },
        { "psi0", (real_t)1.0 },
        { "theta0", (real_t)1.0 },
        { "Omega", (real_t)0.5 },
        { "pCur", (real_t)3.1 } });
=======
    const auto psramsbltp = std::map<std::string, real_t> {
      {"a"     , (real_t)0.95},
      {"psi0"  ,          ONE},
      {"theta0",          ONE},
      {"Omega" ,         HALF}
    };

    testMetric<BoyerLindqTP<Dim::_1D>>({ 128 }, ext1dcart, 200, psramsbltp);
>>>>>>> 9ed44442

  } catch (std::exception& e) {
    std::cerr << e.what() << std::endl;
    Kokkos::finalize();
    return 1;
  }
  Kokkos::finalize();
  return 0;
}<|MERGE_RESOLUTION|>--- conflicted
+++ resolved
@@ -238,19 +238,6 @@
     };
     testMetric<KerrSchild0<Dim::_2D>>(resks0, extks0, 10);
 
-<<<<<<< HEAD
-    testMetric<FluxSurface<Dim::_1D>>(
-      {
-        128
-    },
-      { { 2.0, 50.0 } },
-      10,
-      { { "a", (real_t)0.95 },
-        { "psi0", (real_t)1.0 },
-        { "theta0", (real_t)1.0 },
-        { "Omega", (real_t)0.5 },
-        { "pCur", (real_t)3.1 } });
-=======
     const auto psramsbltp = std::map<std::string, real_t> {
       {"a"     , (real_t)0.95},
       {"psi0"  ,          ONE},
@@ -259,7 +246,6 @@
     };
 
     testMetric<BoyerLindqTP<Dim::_1D>>({ 128 }, ext1dcart, 200, psramsbltp);
->>>>>>> 9ed44442
 
   } catch (std::exception& e) {
     std::cerr << e.what() << std::endl;
