--- conflicted
+++ resolved
@@ -82,11 +82,7 @@
      * total volume of the region described by the metric (in physical units)
      */
     [[nodiscard]]
-<<<<<<< HEAD
-    auto totVolume() const -> real_t {
-=======
     auto totVolume() const -> real_t override {
->>>>>>> df4b9410
       if constexpr (D == Dim::_1D) {
         raise::Error("1D spherical metric not applicable", HERE);
       } else if constexpr (D == Dim::_2D) {
