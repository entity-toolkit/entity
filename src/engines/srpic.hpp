--- conflicted
+++ resolved
@@ -960,57 +960,6 @@
           i_edge = domain.mesh.i_min(dim);
         }
 
-<<<<<<< HEAD
-        // if (dim == in::x1) {
-        //   if (sign > 0) {
-        //     Kokkos::parallel_for(
-        //       "ConductorFields",
-        //       range,
-        //       kernel::bc::ConductorBoundaries_kernel<M::Dim, in::x1, true>(
-        //         domain.fields.em,
-        //         tags));
-        //   } else {
-        //     Kokkos::parallel_for(
-        //       "ConductorFields",
-        //       range,
-        //       kernel::bc::ConductorBoundaries_kernel<M::Dim, in::x1, false>(
-        //         domain.fields.em,
-        //         tags));
-        //   }
-        // } else if (dim == in::x2) {
-        //   if (sign > 0) {
-        //     Kokkos::parallel_for(
-        //       "ConductorFields",
-        //       range,
-        //       kernel::bc::ConductorBoundaries_kernel<M::Dim, in::x2, true>(
-        //         domain.fields.em,
-        //         tags));
-        //   } else {
-        //     Kokkos::parallel_for(
-        //       "ConductorFields",
-        //       range,
-        //       kernel::bc::ConductorBoundaries_kernel<M::Dim, in::x2, false>(
-        //         domain.fields.em,
-        //         tags));
-        //   }
-        // } else {
-        //   if (sign > 0) {
-        //     Kokkos::parallel_for(
-        //       "ConductorFields",
-        //       range,
-        //       kernel::bc::ConductorBoundaries_kernel<M::Dim, in::x3, true>(
-        //         domain.fields.em,
-        //         tags));
-        //   } else {
-        //     Kokkos::parallel_for(
-        //       "ConductorFields",
-        //       range,
-        //       kernel::bc::ConductorBoundaries_kernel<M::Dim, in::x3, false>(
-        //         domain.fields.em,
-        //         tags));
-        //   }
-        // }
-=======
         if (dim == in::x1) {
           if (sign > 0) {
             Kokkos::parallel_for(
@@ -1074,7 +1023,6 @@
             raise::Error("Invalid dimension", HERE);
           }
         }
->>>>>>> d9a2e7f4
       }
     }
 
