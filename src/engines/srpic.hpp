--- conflicted
+++ resolved
@@ -202,15 +202,8 @@
         const auto betayz = m_params.template get<real_t>(
           "algorithms.fieldsolver.beta_yz");
         const auto betazy = m_params.template get<real_t>(
-<<<<<<< HEAD
-          "algorithms.fieldsolver.betazy");
-
-        real_t coeff1, coeff2;
-
-=======
           "algorithms.fieldsolver.beta_zy");
         real_t coeff1, coeff2;
->>>>>>> 49da4072
         if constexpr (M::Dim == Dim::_2D) {
           coeff1 = dT / SQR(dx);
           coeff2 = dT;
