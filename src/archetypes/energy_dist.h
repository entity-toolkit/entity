/**
 * @file archetypes/energy_dist.hpp
 * @brief Defines an archetype for energy distributions
 * @implements
 *   - arch::EnergyDistribution<>
 *   - arch::Cold<> : arch::EnergyDistribution<>
 *   - arch::Powerlaw<> : arch::EnergyDistribution<>
 *   - arch::Maxwellian<> : arch::EnergyDistribution<>
 * @namespaces:
 *   - arch::
 * @note
 * The class returns a random velocity according to a coded distribution
 * For Cartesian: the returned velocity is in the global Cartesian basis
 * For non-Cartesian SR: the returned velocity is in the tetrad basis
 * For GR: the returned velocity is in the covariant basis
 */

#ifndef ARCHETYPES_ENERGY_DIST_HPP
#define ARCHETYPES_ENERGY_DIST_HPP

#include "enums.h"
#include "global.h"

#include "arch/kokkos_aliases.h"
#include "utils/comparators.h"
#include "utils/error.h"
#include "utils/numeric.h"

#include <Kokkos_Core.hpp>
#include <Kokkos_Random.hpp>

namespace arch {
  using namespace ntt;

  template <SimEngine::type S, class M>
  struct EnergyDistribution {
    static constexpr auto D = M::Dim;
    static constexpr bool is_energy_dist { true };
    static_assert(M::is_metric, "M must be a metric class");

    EnergyDistribution(const M& metric) : metric { metric } {}

  protected:
    const M metric;
  };

  template <SimEngine::type S, class M>
  struct Cold : public EnergyDistribution<S, M> {
    Cold(const M& metric) : EnergyDistribution<S, M> { metric } {}

    Inline void operator()(const coord_t<M::Dim>&,
                           vec_t<Dim::_3D>& v,
                           spidx_t = 0) const {

      v[0] = ZERO;
      v[1] = ZERO;
      v[2] = ZERO;
    }
  };

  template <SimEngine::type S, class M>
  struct Powerlaw : public EnergyDistribution<S, M> {
    using EnergyDistribution<S, M>::metric;

    Powerlaw(const M&              metric,
             random_number_pool_t& pool,
             real_t                g_min,
             real_t                g_max,
             real_t                pl_ind)
      : EnergyDistribution<S, M> { metric }
      , g_min { g_min }
      , g_max { g_max }
      , pl_ind { pl_ind }
      , pool { pool } {}

<<<<<<< HEAD
    Inline void operator()(const coord_t<M::Dim>& x_Code,
                           vec_t<Dim::_3D>&       v,
                           spidx_t = 0) const  {

=======
    Inline void operator()(const coord_t<M::Dim>&,
                           vec_t<Dim::_3D>& v,
                           spidx_t = 0) const override {
>>>>>>> e3c608c3
      auto rand_gen = pool.get_state();
      auto rand_X1  = Random<real_t>(rand_gen);
      auto rand_gam = ONE;

      // Power-law distribution from uniform (see https://mathworld.wolfram.com/RandomNumber.html)
      if (pl_ind != -ONE) {
        rand_gam += math::pow(
          math::pow(g_min, ONE + pl_ind) +
            (-math::pow(g_min, ONE + pl_ind) + math::pow(g_max, ONE + pl_ind)) *
              rand_X1,
          ONE / (ONE + pl_ind));
      } else {
        rand_gam += math::pow(g_min, ONE - rand_X1) * math::pow(g_max, rand_X1);
      }
      auto rand_u  = math::sqrt(SQR(rand_gam) - ONE);
      auto rand_X2 = Random<real_t>(rand_gen);
      auto rand_X3 = Random<real_t>(rand_gen);
      v[0]         = rand_u * (TWO * rand_X2 - ONE);
      v[2]         = TWO * rand_u * math::sqrt(rand_X2 * (ONE - rand_X2));
      v[1]         = v[2] * math::cos(constant::TWO_PI * rand_X3);
      v[2]         = v[2] * math::sin(constant::TWO_PI * rand_X3);

      pool.free_state(rand_gen);
    }

  private:
    const real_t         g_min, g_max, pl_ind;
    random_number_pool_t pool;
  };

  Inline void JuttnerSinge(vec_t<Dim::_3D>&            v,
                           const real_t&               temp,
                           const random_number_pool_t& pool) {
    auto   rand_gen = pool.get_state();
    real_t randX1, randX2;
    if (temp < static_cast<real_t>(0.5)) {
      // Juttner-Synge distribution using the Box-Muller method - non-relativistic
      randX1 = Random<real_t>(rand_gen);
      while (cmp::AlmostZero(randX1)) {
        randX1 = Random<real_t>(rand_gen);
      }
      randX1 = math::sqrt(-TWO * math::log(randX1));
      randX2 = constant::TWO_PI * Random<real_t>(rand_gen);
      v[0]   = randX1 * math::cos(randX2) * math::sqrt(temp);

      randX1 = Random<real_t>(rand_gen);
      while (cmp::AlmostZero(randX1)) {
        randX1 = Random<real_t>(rand_gen);
      }
      randX1 = math::sqrt(-TWO * math::log(randX1));
      randX2 = constant::TWO_PI * Random<real_t>(rand_gen);
      v[1]   = randX1 * math::cos(randX2) * math::sqrt(temp);

      randX1 = Random<real_t>(rand_gen);
      while (cmp::AlmostZero(randX1)) {
        randX1 = Random<real_t>(rand_gen);
      }
      randX1 = math::sqrt(-TWO * math::log(randX1));
      randX2 = constant::TWO_PI * Random<real_t>(rand_gen);
      v[2]   = randX1 * math::cos(randX2) * math::sqrt(temp);
    } else {
      // Juttner-Synge distribution using the Sobol method - relativistic
      auto randu   = ONE;
      auto randeta = Random<real_t>(rand_gen);
      while (SQR(randeta) <= SQR(randu) + ONE) {
        randX1 = Random<real_t>(rand_gen) * Random<real_t>(rand_gen) *
                 Random<real_t>(rand_gen);
        while (cmp::AlmostZero(randX1)) {
          randX1 = Random<real_t>(rand_gen) * Random<real_t>(rand_gen) *
                   Random<real_t>(rand_gen);
        }
        randu  = -temp * math::log(randX1);
        randX2 = Random<real_t>(rand_gen);
        while (cmp::AlmostZero(randX2)) {
          randX2 = Random<real_t>(rand_gen);
        }
        randeta = -temp * math::log(randX1 * randX2);
      }
      randX1 = Random<real_t>(rand_gen);
      randX2 = Random<real_t>(rand_gen);
      v[0]   = randu * (TWO * randX1 - ONE);
      v[2]   = TWO * randu * math::sqrt(randX1 * (ONE - randX1));
      v[1]   = v[2] * math::cos(constant::TWO_PI * randX2);
      v[2]   = v[2] * math::sin(constant::TWO_PI * randX2);
    }
    pool.free_state(rand_gen);
  }

  template <SimEngine::type S, bool CanBoost>
  Inline void SampleFromMaxwellian(
    vec_t<Dim::_3D>&            v,
    const random_number_pool_t& pool,
    const real_t&               temperature,
    const real_t&               boost_velocity  = static_cast<real_t>(0),
    const in&                   boost_direction = in::x1,
    bool                        flip_velocity   = false) {
    if (cmp::AlmostZero(temperature)) {
      v[0] = ZERO;
      v[1] = ZERO;
      v[2] = ZERO;
    } else {
      JuttnerSinge(v, temperature, pool);
    }
    if constexpr (CanBoost) {
      // Boost a symmetric distribution to a relativistic speed using flipping
      // method https://arxiv.org/pdf/1504.03910.pdf
      // @note: boost only when using cartesian coordinates
      if (not cmp::AlmostZero(boost_velocity)) {
        const auto boost_dir = static_cast<dim_t>(boost_direction);
        const auto boost_beta { boost_velocity /
                                math::sqrt(ONE + SQR(boost_velocity)) };
        const auto gamma { U2GAMMA(v[0], v[1], v[2]) };
        auto       rand_gen = pool.get_state();
        if (-boost_beta * v[boost_dir] > gamma * Random<real_t>(rand_gen)) {
          v[boost_dir] = -v[boost_dir];
        }
        pool.free_state(rand_gen);
        v[boost_dir] = math::sqrt(ONE + SQR(boost_velocity)) *
                       (v[boost_dir] + boost_beta * gamma);
        if (flip_velocity) {
          v[0] = -v[0];
          v[1] = -v[1];
          v[2] = -v[2];
        }
      }
    }
  }

  template <SimEngine::type S, class M>
  struct Maxwellian : public EnergyDistribution<S, M> {
    using EnergyDistribution<S, M>::metric;

    Maxwellian(const M&              metric,
               random_number_pool_t& pool,
               real_t                temperature,
               real_t                boost_vel       = ZERO,
               in                    boost_direction = in::x1,
               bool                  zero_current    = true)
      : EnergyDistribution<S, M> { metric }
      , pool { pool }
      , temperature { temperature }
      , boost_velocity { boost_vel }
      , boost_direction { boost_direction }
      , zero_current { zero_current } {
      raise::ErrorIf(temperature < ZERO,
                     "Maxwellian: Temperature must be non-negative",
                     HERE);
      raise::ErrorIf(
        (not cmp::AlmostZero_host(boost_vel, ZERO)) && (M::CoordType != Coord::Cart),
        "Maxwellian: Boosting is only supported in Cartesian coordinates",
        HERE);
    }

<<<<<<< HEAD
    Inline void operator()(const coord_t<M::Dim>& x_Code,
                           vec_t<Dim::_3D>&       v,
                           spidx_t                sp = 0) const {
=======
    Inline void operator()(const coord_t<M::Dim>&,
                           vec_t<Dim::_3D>& v,
                           spidx_t          sp = 0) const override {
>>>>>>> e3c608c3
      SampleFromMaxwellian<S, M::CoordType == Coord::Cart>(v,
                                                           pool,
                                                           temperature,
                                                           boost_velocity,
                                                           boost_direction,
                                                           not zero_current and
                                                             sp % 2 == 0);
    }

  private:
    random_number_pool_t pool;

    const real_t temperature;
    const real_t boost_velocity;
    const in     boost_direction;
    const bool   zero_current;
  };

  template <SimEngine::type S, class M>
  struct TwoTemperatureMaxwellian : public EnergyDistribution<S, M> {
    using EnergyDistribution<S, M>::metric;

    TwoTemperatureMaxwellian(const M&                           metric,
                             random_number_pool_t&              pool,
                             const std::pair<real_t, real_t>&   temperatures,
                             const std::pair<spidx_t, spidx_t>& species,
                             real_t boost_vel       = ZERO,
                             in     boost_direction = in::x1,
                             bool   zero_current    = true)
      : EnergyDistribution<S, M> { metric }
      , pool { pool }
      , temperature_1 { temperatures.first }
      , temperature_2 { temperatures.second }
      , sp_1 { species.first }
      , sp_2 { species.second }
      , boost_velocity { boost_vel }
      , boost_direction { boost_direction }
      , zero_current { zero_current } {
      raise::ErrorIf(
        (temperature_1 < ZERO) or (temperature_2 < ZERO),
        "TwoTemperatureMaxwellian: Temperature must be non-negative",
        HERE);
      raise::ErrorIf((not cmp::AlmostZero(boost_vel, ZERO)) &&
                       (M::CoordType != Coord::Cart),
                     "TwoTemperatureMaxwellian: Boosting is only supported in "
                     "Cartesian coordinates",
                     HERE);
    }

<<<<<<< HEAD
    Inline void operator()(const coord_t<M::Dim>& x_Code,
                           vec_t<Dim::_3D>&       v,
                           spidx_t                sp = 0) const {
=======
    Inline void operator()(const coord_t<M::Dim>&,
                           vec_t<Dim::_3D>& v,
                           spidx_t          sp = 0) const override {
>>>>>>> e3c608c3
      SampleFromMaxwellian<S, M::CoordType == Coord::Cart>(
        v,
        pool,
        (sp == sp_1) ? temperature_1 : temperature_2,
        boost_velocity,
        boost_direction,
        not zero_current and sp == sp_1);
    }

  private:
    random_number_pool_t pool;

    const real_t  temperature_1, temperature_2;
    const spidx_t sp_1, sp_2;
    const real_t  boost_velocity;
    const in      boost_direction;
    const bool    zero_current;
  };

  namespace experimental {

    template <SimEngine::type S, class M>
    struct Maxwellian : public EnergyDistribution<S, M> {
      using EnergyDistribution<S, M>::metric;

      Maxwellian(const M&              metric,
                 random_number_pool_t& pool,
                 real_t                temperature,
                 const std::vector<real_t>& drift_four_vel = { ZERO, ZERO, ZERO })
        : EnergyDistribution<S, M> { metric }
        , pool { pool }
        , temperature { temperature } {
        raise::ErrorIf(drift_four_vel.size() != 3,
                       "Maxwellian: Drift velocity must be a 3D vector",
                       HERE);
        raise::ErrorIf(temperature < ZERO,
                       "Maxwellian: Temperature must be non-negative",
                       HERE);
        if constexpr (M::CoordType == Coord::Cart) {
          drift_4vel = NORM(drift_four_vel[0], drift_four_vel[1], drift_four_vel[2]);
          if (cmp::AlmostZero_host(drift_4vel)) {
            drift_dir = 0;
          } else {
            drift_3vel   = drift_4vel / math::sqrt(ONE + SQR(drift_4vel));
            drift_dir_x1 = drift_four_vel[0] / drift_4vel;
            drift_dir_x2 = drift_four_vel[1] / drift_4vel;
            drift_dir_x3 = drift_four_vel[2] / drift_4vel;

            // assume drift is in an arbitrary direction
            drift_dir = 4;
            // check whether drift is in one of principal directions
            for (auto d { 0u }; d < 3u; ++d) {
              const auto dprev = (d + 2) % 3;
              const auto dnext = (d + 1) % 3;
              if (cmp::AlmostZero_host(drift_four_vel[dprev]) and
                  cmp::AlmostZero_host(drift_four_vel[dnext])) {
                drift_dir = SIGN(drift_four_vel[d]) * (d + 1);
                break;
              }
            }
          }
          raise::ErrorIf(drift_dir > 3 and drift_dir != 4,
                         "Maxwellian: Incorrect drift direction",
                         HERE);
          raise::ErrorIf(
            drift_dir != 0 and (M::CoordType != Coord::Cart),
            "Maxwellian: Boosting is only supported in Cartesian coordinates",
            HERE);
        }
      }

      Inline void operator()(const coord_t<M::Dim>& x_Code,
                             vec_t<Dim::_3D>&       v,
<<<<<<< HEAD
                             spidx_t                sp = 0) const {
=======
                             spidx_t = 0) const override {
>>>>>>> e3c608c3
        if (cmp::AlmostZero(temperature)) {
          v[0] = ZERO;
          v[1] = ZERO;
          v[2] = ZERO;
        } else {
          JuttnerSinge(v, temperature, pool);
        }
        // @note: boost only when using cartesian coordinates
        if constexpr (M::CoordType == Coord::Cart) {
          if (drift_dir != 0) {
            // Boost an isotropic Maxwellian with a drift velocity using
            // flipping method https://arxiv.org/pdf/1504.03910.pdf
            // 1. apply drift in X1 direction
            const auto gamma { U2GAMMA(v[0], v[1], v[2]) };
            auto       rand_gen = pool.get_state();
            if (-drift_3vel * v[0] > gamma * Random<real_t>(rand_gen)) {
              v[0] = -v[0];
            }
            pool.free_state(rand_gen);
            v[0] = math::sqrt(ONE + SQR(drift_4vel)) * (v[0] + drift_3vel * gamma);
            // 2. rotate to desired orientation
            if (drift_dir == -1) {
              v[0] = -v[0];
            } else if (drift_dir == 2 || drift_dir == -2) {
              const auto tmp = v[1];
              v[1]           = drift_dir > 0 ? v[0] : -v[0];
              v[0]           = tmp;
            } else if (drift_dir == 3 || drift_dir == -3) {
              const auto tmp = v[2];
              v[2]           = drift_dir > 0 ? v[0] : -v[0];
              v[0]           = tmp;
            } else if (drift_dir == 4) {
              vec_t<Dim::_3D> v_old;
              v_old[0] = v[0];
              v_old[1] = v[1];
              v_old[2] = v[2];

              v[0] = v_old[0] * drift_dir_x1 - v_old[1] * drift_dir_x2 -
                     v_old[2] * drift_dir_x3;
              v[1] = (v_old[0] * drift_dir_x2 * (drift_dir_x1 + ONE) +
                      v_old[1] *
                        (SQR(drift_dir_x1) + drift_dir_x1 + SQR(drift_dir_x3)) -
                      v_old[2] * drift_dir_x2 * drift_dir_x3) /
                     (drift_dir_x1 + ONE);
              v[2] = (v_old[0] * drift_dir_x3 * (drift_dir_x1 + ONE) -
                      v_old[1] * drift_dir_x2 * drift_dir_x3 -
                      v_old[2] * (-drift_dir_x1 + SQR(drift_dir_x3) - ONE)) /
                     (drift_dir_x1 + ONE);
            }
          }
        }
      }

    private:
      random_number_pool_t pool;

      const real_t temperature;

      real_t drift_3vel { ZERO }, drift_4vel { ZERO };
      // components of the unit vector in the direction of the drift
      real_t drift_dir_x1 { ZERO }, drift_dir_x2 { ZERO }, drift_dir_x3 { ZERO };

      // values of boost_dir:
      // 4 -> arbitrary direction
      // 0 -> no drift
      // +/- 1 -> +/- x1
      // +/- 2 -> +/- x2
      // +/- 3 -> +/- x3
      short drift_dir { 0 };
    };

  } // namespace experimental

} // namespace arch

#endif // ARCHETYPES_ENERGY_DIST_HPP<|MERGE_RESOLUTION|>--- conflicted
+++ resolved
@@ -73,16 +73,9 @@
       , pl_ind { pl_ind }
       , pool { pool } {}
 
-<<<<<<< HEAD
-    Inline void operator()(const coord_t<M::Dim>& x_Code,
-                           vec_t<Dim::_3D>&       v,
-                           spidx_t = 0) const  {
-
-=======
     Inline void operator()(const coord_t<M::Dim>&,
                            vec_t<Dim::_3D>& v,
-                           spidx_t = 0) const override {
->>>>>>> e3c608c3
+                           spidx_t = 0) const {
       auto rand_gen = pool.get_state();
       auto rand_X1  = Random<real_t>(rand_gen);
       auto rand_gam = ONE;
@@ -236,15 +229,9 @@
         HERE);
     }
 
-<<<<<<< HEAD
-    Inline void operator()(const coord_t<M::Dim>& x_Code,
-                           vec_t<Dim::_3D>&       v,
-                           spidx_t                sp = 0) const {
-=======
     Inline void operator()(const coord_t<M::Dim>&,
                            vec_t<Dim::_3D>& v,
-                           spidx_t          sp = 0) const override {
->>>>>>> e3c608c3
+                           spidx_t          sp = 0) const {
       SampleFromMaxwellian<S, M::CoordType == Coord::Cart>(v,
                                                            pool,
                                                            temperature,
@@ -294,15 +281,9 @@
                      HERE);
     }
 
-<<<<<<< HEAD
-    Inline void operator()(const coord_t<M::Dim>& x_Code,
-                           vec_t<Dim::_3D>&       v,
-                           spidx_t                sp = 0) const {
-=======
     Inline void operator()(const coord_t<M::Dim>&,
                            vec_t<Dim::_3D>& v,
-                           spidx_t          sp = 0) const override {
->>>>>>> e3c608c3
+                           spidx_t          sp = 0) const {
       SampleFromMaxwellian<S, M::CoordType == Coord::Cart>(
         v,
         pool,
@@ -376,11 +357,7 @@
 
       Inline void operator()(const coord_t<M::Dim>& x_Code,
                              vec_t<Dim::_3D>&       v,
-<<<<<<< HEAD
-                             spidx_t                sp = 0) const {
-=======
-                             spidx_t = 0) const override {
->>>>>>> e3c608c3
+                             spidx_t = 0) const {
         if (cmp::AlmostZero(temperature)) {
           v[0] = ZERO;
           v[1] = ZERO;
