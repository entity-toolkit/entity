/**
 * @file archetypes/energy_dist.hpp
 * @brief Defines an archetype for energy distributions
 * @implements
 *   - arch::EnergyDistribution<>
 *   - arch::Cold<> : arch::EnergyDistribution<>
 *   - arch::Powerlaw<> : arch::EnergyDistribution<>
 *   - arch::Maxwellian<> : arch::EnergyDistribution<>
 * @namespaces:
 *   - arch::
 * @note
 * The class returns a random velocity according to a coded distribution
 * For Cartesian: the returned velocity is in the global Cartesian basis
 * For non-Cartesian SR: the returned velocity is in the tetrad basis
 * For GR: the returned velocity is in the covariant basis
 */

#ifndef ARCHETYPES_ENERGY_DIST_HPP
#define ARCHETYPES_ENERGY_DIST_HPP

#include "enums.h"
#include "global.h"

#include "arch/kokkos_aliases.h"
#include "utils/comparators.h"
#include "utils/error.h"
#include "utils/numeric.h"

#include <Kokkos_Core.hpp>
#include <Kokkos_Random.hpp>

namespace arch {
  using namespace ntt;

  template <SimEngine::type S, class M>
  struct EnergyDistribution {
    static constexpr auto D = M::Dim;
    static constexpr bool is_energy_dist { true };
    static_assert(M::is_metric, "M must be a metric class");

    EnergyDistribution(const M& metric) : metric { metric } {}

<<<<<<< HEAD
=======
    // Takes the physical coordinate of the particle and returns
    //   the velocity in tetrad basis
    // last argument -- is the species index (1, ..., nspec)
    Inline virtual void operator()(const coord_t<D>&,
                                   vec_t<Dim::_3D>& v,
                                   spidx_t = 0) const {
      v[0] = ZERO;
      v[1] = ZERO;
      v[2] = ZERO;
    }

>>>>>>> 1d8c6c20
  protected:
    const M metric;
  };

  template <SimEngine::type S, class M>
  struct Cold : public EnergyDistribution<S, M> {
    Cold(const M& metric) : EnergyDistribution<S, M> { metric } {}

    Inline void operator()(const coord_t<M::Dim>&,
                           vec_t<Dim::_3D>& v,
<<<<<<< HEAD
                           unsigned short = 0) const {
=======
                           spidx_t = 0) const override {
>>>>>>> 1d8c6c20
      v[0] = ZERO;
      v[1] = ZERO;
      v[2] = ZERO;
    }
  };

  template <SimEngine::type S, class M>
  struct Powerlaw : public EnergyDistribution<S, M> {
    using EnergyDistribution<S, M>::metric;

    Powerlaw(const M&              metric,
             random_number_pool_t& pool,
             real_t                g_min,
             real_t                g_max,
             real_t                pl_ind)
      : EnergyDistribution<S, M> { metric }
      , g_min { g_min }
      , g_max { g_max }
      , pl_ind { pl_ind }
      , pool { pool } {}

    Inline void operator()(const coord_t<M::Dim>& x_Code,
                           vec_t<Dim::_3D>&       v,
<<<<<<< HEAD
                           unsigned short = 0) const  {
=======
                           spidx_t = 0) const override {
>>>>>>> 1d8c6c20
      auto rand_gen = pool.get_state();
      auto rand_X1  = Random<real_t>(rand_gen);
      auto rand_gam = ONE;

      // Power-law distribution from uniform (see https://mathworld.wolfram.com/RandomNumber.html)
      if (pl_ind != -ONE) {
        rand_gam += math::pow(
          math::pow(g_min, ONE + pl_ind) +
            (-math::pow(g_min, ONE + pl_ind) + math::pow(g_max, ONE + pl_ind)) *
              rand_X1,
          ONE / (ONE + pl_ind));
      } else {
        rand_gam += math::pow(g_min, ONE - rand_X1) * math::pow(g_max, rand_X1);
      }
      auto rand_u  = math::sqrt(SQR(rand_gam) - ONE);
      auto rand_X2 = Random<real_t>(rand_gen);
      auto rand_X3 = Random<real_t>(rand_gen);
      v[0]         = rand_u * (TWO * rand_X2 - ONE);
      v[2]         = TWO * rand_u * math::sqrt(rand_X2 * (ONE - rand_X2));
      v[1]         = v[2] * math::cos(constant::TWO_PI * rand_X3);
      v[2]         = v[2] * math::sin(constant::TWO_PI * rand_X3);

      if constexpr (S == SimEngine::GRPIC) {
        // convert from the tetrad basis to covariant
        vec_t<Dim::_3D> v_Hat;
        v_Hat[0] = v[0];
        v_Hat[1] = v[1];
        v_Hat[2] = v[2];
        metric.template transform<Idx::T, Idx::D>(x_Code, v_Hat, v);
      }

      pool.free_state(rand_gen);
    }

  private:
    const real_t         g_min, g_max, pl_ind;
    random_number_pool_t pool;
  };

  Inline void JuttnerSinge(vec_t<Dim::_3D>&            v,
                           const real_t&               temp,
                           const random_number_pool_t& pool) {
    auto   rand_gen = pool.get_state();
    real_t randX1, randX2;
    if (temp < static_cast<real_t>(0.5)) {
      // Juttner-Synge distribution using the Box-Muller method - non-relativistic
      randX1 = Random<real_t>(rand_gen);
      while (cmp::AlmostZero(randX1)) {
        randX1 = Random<real_t>(rand_gen);
      }
      randX1 = math::sqrt(-TWO * math::log(randX1));
      randX2 = constant::TWO_PI * Random<real_t>(rand_gen);
      v[0]   = randX1 * math::cos(randX2) * math::sqrt(temp);

      randX1 = Random<real_t>(rand_gen);
      while (cmp::AlmostZero(randX1)) {
        randX1 = Random<real_t>(rand_gen);
      }
      randX1 = math::sqrt(-TWO * math::log(randX1));
      randX2 = constant::TWO_PI * Random<real_t>(rand_gen);
      v[1]   = randX1 * math::cos(randX2) * math::sqrt(temp);

      randX1 = Random<real_t>(rand_gen);
      while (cmp::AlmostZero(randX1)) {
        randX1 = Random<real_t>(rand_gen);
      }
      randX1 = math::sqrt(-TWO * math::log(randX1));
      randX2 = constant::TWO_PI * Random<real_t>(rand_gen);
      v[2]   = randX1 * math::cos(randX2) * math::sqrt(temp);
    } else {
      // Juttner-Synge distribution using the Sobol method - relativistic
      auto randu   = ONE;
      auto randeta = Random<real_t>(rand_gen);
      while (SQR(randeta) <= SQR(randu) + ONE) {
        randX1 = Random<real_t>(rand_gen) * Random<real_t>(rand_gen) *
                 Random<real_t>(rand_gen);
        while (cmp::AlmostZero(randX1)) {
          randX1 = Random<real_t>(rand_gen) * Random<real_t>(rand_gen) *
                   Random<real_t>(rand_gen);
        }
        randu  = -temp * math::log(randX1);
        randX2 = Random<real_t>(rand_gen);
        while (cmp::AlmostZero(randX2)) {
          randX2 = Random<real_t>(rand_gen);
        }
        randeta = -temp * math::log(randX1 * randX2);
      }
      randX1 = Random<real_t>(rand_gen);
      randX2 = Random<real_t>(rand_gen);
      v[0]   = randu * (TWO * randX1 - ONE);
      v[2]   = TWO * randu * math::sqrt(randX1 * (ONE - randX1));
      v[1]   = v[2] * math::cos(constant::TWO_PI * randX2);
      v[2]   = v[2] * math::sin(constant::TWO_PI * randX2);
    }
    pool.free_state(rand_gen);
  }

  template <SimEngine::type S, bool CanBoost>
  Inline void SampleFromMaxwellian(vec_t<Dim::_3D>&            v,
                                   const real_t&               temperature,
                                   const real_t&               boost_velocity,
                                   const in&                   boost_direction,
                                   bool                        flip_velocity,
                                   const random_number_pool_t& pool) {
    if (cmp::AlmostZero(temperature)) {
      v[0] = ZERO;
      v[1] = ZERO;
      v[2] = ZERO;
    } else {
      JuttnerSinge(v, temperature, pool);
    }
    if constexpr (CanBoost) {
      // Boost a symmetric distribution to a relativistic speed using flipping
      // method https://arxiv.org/pdf/1504.03910.pdf
      // @note: boost only when using cartesian coordinates
      if (not cmp::AlmostZero(boost_velocity)) {
        const auto boost_dir = static_cast<dim_t>(boost_direction);
        const auto boost_beta { boost_velocity /
                                math::sqrt(ONE + SQR(boost_velocity)) };
        const auto gamma { U2GAMMA(v[0], v[1], v[2]) };
        auto       rand_gen = pool.get_state();
        if (-boost_beta * v[boost_dir] > gamma * Random<real_t>(rand_gen)) {
          v[boost_dir] = -v[boost_dir];
        }
        pool.free_state(rand_gen);
        v[boost_dir] = math::sqrt(ONE + SQR(boost_velocity)) *
                       (v[boost_dir] + boost_beta * gamma);
        if (flip_velocity) {
          v[0] = -v[0];
          v[1] = -v[1];
          v[2] = -v[2];
        }
      }
    }
  }

  template <SimEngine::type S, class M>
  struct Maxwellian : public EnergyDistribution<S, M> {
    using EnergyDistribution<S, M>::metric;

    Maxwellian(const M&              metric,
               random_number_pool_t& pool,
               real_t                temperature,
               real_t                boost_vel       = ZERO,
               in                    boost_direction = in::x1,
               bool                  zero_current    = true)
      : EnergyDistribution<S, M> { metric }
      , pool { pool }
      , temperature { temperature }
      , boost_velocity { boost_vel }
      , boost_direction { boost_direction }
      , zero_current { zero_current } {
      raise::ErrorIf(temperature < ZERO,
                     "Maxwellian: Temperature must be non-negative",
                     HERE);
      raise::ErrorIf(
        (not cmp::AlmostZero(boost_vel, ZERO)) && (M::CoordType != Coord::Cart),
        "Maxwellian: Boosting is only supported in Cartesian coordinates",
        HERE);
    }

    Inline void operator()(const coord_t<M::Dim>& x_Code,
                           vec_t<Dim::_3D>&       v,
                           spidx_t                sp = 0) const override {
      SampleFromMaxwellian<S, M::CoordType == Coord::Cart>(v,
                                                           temperature,
                                                           boost_velocity,
                                                           boost_direction,
                                                           not zero_current and
                                                             sp % 2 == 0,
                                                           pool);
      if constexpr (S == SimEngine::GRPIC) {
        // convert from the tetrad basis to covariant
        vec_t<Dim::_3D> v_Hat;
        v_Hat[0] = v[0];
        v_Hat[1] = v[1];
        v_Hat[2] = v[2];
        metric.template transform<Idx::T, Idx::D>(x_Code, v_Hat, v);
      }
    }

  private:
    random_number_pool_t pool;

    const real_t temperature;
    const real_t boost_velocity;
    const in     boost_direction;
    const bool   zero_current;
  };

  template <SimEngine::type S, class M>
  struct TwoTemperatureMaxwellian : public EnergyDistribution<S, M> {
    using EnergyDistribution<S, M>::metric;

    TwoTemperatureMaxwellian(const M&                           metric,
                             random_number_pool_t&              pool,
                             const std::pair<real_t, real_t>&   temperatures,
                             const std::pair<spidx_t, spidx_t>& species,
                             real_t boost_vel       = ZERO,
                             in     boost_direction = in::x1,
                             bool   zero_current    = true)
      : EnergyDistribution<S, M> { metric }
      , pool { pool }
      , temperature_1 { temperatures.first }
      , temperature_2 { temperatures.second }
      , sp_1 { species.first }
      , sp_2 { species.second }
      , boost_velocity { boost_vel }
      , boost_direction { boost_direction }
      , zero_current { zero_current } {
      raise::ErrorIf(
        (temperature_1 < ZERO) or (temperature_2 < ZERO),
        "TwoTemperatureMaxwellian: Temperature must be non-negative",
        HERE);
      raise::ErrorIf((not cmp::AlmostZero(boost_vel, ZERO)) &&
                       (M::CoordType != Coord::Cart),
                     "TwoTemperatureMaxwellian: Boosting is only supported in "
                     "Cartesian coordinates",
                     HERE);
    }

    Inline void operator()(const coord_t<M::Dim>& x_Code,
                           vec_t<Dim::_3D>&       v,
<<<<<<< HEAD
                           unsigned short         sp = 0) const  {
      if (cmp::AlmostZero(temperature)) {
        v[0] = ZERO;
        v[1] = ZERO;
        v[2] = ZERO;
      } else {
        JS(v, temperature);
      }
=======
                           spidx_t                sp = 0) const override {
      SampleFromMaxwellian<S, M::CoordType == Coord::Cart>(
        v,
        (sp == sp_1) ? temperature_1 : temperature_2,
        boost_velocity,
        boost_direction,
        not zero_current and sp == sp_1,
        pool);
>>>>>>> 1d8c6c20
      if constexpr (S == SimEngine::GRPIC) {
        // convert from the tetrad basis to covariant
        vec_t<Dim::_3D> v_Hat;
        v_Hat[0] = v[0];
        v_Hat[1] = v[1];
        v_Hat[2] = v[2];
        metric.template transform<Idx::T, Idx::D>(x_Code, v_Hat, v);
      }
    }

  private:
    random_number_pool_t pool;

    const real_t  temperature_1, temperature_2;
    const spidx_t sp_1, sp_2;
    const real_t  boost_velocity;
    const in      boost_direction;
    const bool    zero_current;
  };

  namespace experimental {

    template <SimEngine::type S, class M>
    struct Maxwellian : public EnergyDistribution<S, M> {
      using EnergyDistribution<S, M>::metric;

      Maxwellian(const M&              metric,
                 random_number_pool_t& pool,
                 real_t                temperature,
                 const std::vector<real_t>& drift_four_vel = { ZERO, ZERO, ZERO })
        : EnergyDistribution<S, M> { metric }
        , pool { pool }
        , temperature { temperature } {
        raise::ErrorIf(drift_four_vel.size() != 3,
                       "Maxwellian: Drift velocity must be a 3D vector",
                       HERE);
        raise::ErrorIf(temperature < ZERO,
                       "Maxwellian: Temperature must be non-negative",
                       HERE);
        if constexpr (M::CoordType == Coord::Cart) {
          drift_4vel = NORM(drift_four_vel[0], drift_four_vel[1], drift_four_vel[2]);
          if (cmp::AlmostZero_host(drift_4vel)) {
            drift_dir = 0;
          } else {
            drift_3vel   = drift_4vel / math::sqrt(ONE + SQR(drift_4vel));
            drift_dir_x1 = drift_four_vel[0] / drift_4vel;
            drift_dir_x2 = drift_four_vel[1] / drift_4vel;
            drift_dir_x3 = drift_four_vel[2] / drift_4vel;

            // assume drift is in an arbitrary direction
            drift_dir = 4;
            // check whether drift is in one of principal directions
            for (auto d { 0u }; d < 3u; ++d) {
              const auto dprev = (d + 2) % 3;
              const auto dnext = (d + 1) % 3;
              if (cmp::AlmostZero_host(drift_four_vel[dprev]) and
                  cmp::AlmostZero_host(drift_four_vel[dnext])) {
                drift_dir = SIGN(drift_four_vel[d]) * (d + 1);
                break;
              }
            }
          }
          raise::ErrorIf(drift_dir > 3 and drift_dir != 4,
                         "Maxwellian: Incorrect drift direction",
                         HERE);
          raise::ErrorIf(
            drift_dir != 0 and (M::CoordType != Coord::Cart),
            "Maxwellian: Boosting is only supported in Cartesian coordinates",
            HERE);
        }
      }

      Inline void operator()(const coord_t<M::Dim>& x_Code,
                             vec_t<Dim::_3D>&       v,
                             spidx_t                sp = 0) const override {
        if (cmp::AlmostZero(temperature)) {
          v[0] = ZERO;
          v[1] = ZERO;
          v[2] = ZERO;
        } else {
          JuttnerSinge(v, temperature, pool);
        }
        // @note: boost only when using cartesian coordinates
        if constexpr (M::CoordType == Coord::Cart) {
          if (drift_dir != 0) {
            // Boost an isotropic Maxwellian with a drift velocity using
            // flipping method https://arxiv.org/pdf/1504.03910.pdf
            // 1. apply drift in X1 direction
            const auto gamma { U2GAMMA(v[0], v[1], v[2]) };
            auto       rand_gen = pool.get_state();
            if (-drift_3vel * v[0] > gamma * Random<real_t>(rand_gen)) {
              v[0] = -v[0];
            }
            pool.free_state(rand_gen);
            v[0] = math::sqrt(ONE + SQR(drift_4vel)) * (v[0] + drift_3vel * gamma);
            // 2. rotate to desired orientation
            if (drift_dir == -1) {
              v[0] = -v[0];
            } else if (drift_dir == 2 || drift_dir == -2) {
              const auto tmp = v[1];
              v[1]           = drift_dir > 0 ? v[0] : -v[0];
              v[0]           = tmp;
            } else if (drift_dir == 3 || drift_dir == -3) {
              const auto tmp = v[2];
              v[2]           = drift_dir > 0 ? v[0] : -v[0];
              v[0]           = tmp;
            } else if (drift_dir == 4) {
              vec_t<Dim::_3D> v_old;
              v_old[0] = v[0];
              v_old[1] = v[1];
              v_old[2] = v[2];

              v[0] = v_old[0] * drift_dir_x1 - v_old[1] * drift_dir_x2 -
                     v_old[2] * drift_dir_x3;
              v[1] = (v_old[0] * drift_dir_x2 * (drift_dir_x1 + ONE) +
                      v_old[1] *
                        (SQR(drift_dir_x1) + drift_dir_x1 + SQR(drift_dir_x3)) -
                      v_old[2] * drift_dir_x2 * drift_dir_x3) /
                     (drift_dir_x1 + ONE);
              v[2] = (v_old[0] * drift_dir_x3 * (drift_dir_x1 + ONE) -
                      v_old[1] * drift_dir_x2 * drift_dir_x3 -
                      v_old[2] * (-drift_dir_x1 + SQR(drift_dir_x3) - ONE)) /
                     (drift_dir_x1 + ONE);
            }
          }
        } else if constexpr (S == SimEngine::GRPIC) {
          // convert from the tetrad basis to covariant
          vec_t<Dim::_3D> v_Hat;
          v_Hat[0] = v[0];
          v_Hat[1] = v[1];
          v_Hat[2] = v[2];
          metric.template transform<Idx::T, Idx::D>(x_Code, v_Hat, v);
        }
      }

    private:
      random_number_pool_t pool;

      const real_t temperature;

      real_t drift_3vel { ZERO }, drift_4vel { ZERO };
      // components of the unit vector in the direction of the drift
      real_t drift_dir_x1 { ZERO }, drift_dir_x2 { ZERO }, drift_dir_x3 { ZERO };

      // values of boost_dir:
      // 4 -> arbitrary direction
      // 0 -> no drift
      // +/- 1 -> +/- x1
      // +/- 2 -> +/- x2
      // +/- 3 -> +/- x3
      short drift_dir { 0 };
    };

  } // namespace experimental

} // namespace arch

#endif // ARCHETYPES_ENERGY_DIST_HPP<|MERGE_RESOLUTION|>--- conflicted
+++ resolved
@@ -40,20 +40,6 @@
 
     EnergyDistribution(const M& metric) : metric { metric } {}
 
-<<<<<<< HEAD
-=======
-    // Takes the physical coordinate of the particle and returns
-    //   the velocity in tetrad basis
-    // last argument -- is the species index (1, ..., nspec)
-    Inline virtual void operator()(const coord_t<D>&,
-                                   vec_t<Dim::_3D>& v,
-                                   spidx_t = 0) const {
-      v[0] = ZERO;
-      v[1] = ZERO;
-      v[2] = ZERO;
-    }
-
->>>>>>> 1d8c6c20
   protected:
     const M metric;
   };
@@ -64,11 +50,8 @@
 
     Inline void operator()(const coord_t<M::Dim>&,
                            vec_t<Dim::_3D>& v,
-<<<<<<< HEAD
-                           unsigned short = 0) const {
-=======
-                           spidx_t = 0) const override {
->>>>>>> 1d8c6c20
+                           spidx_t = 0) const {
+
       v[0] = ZERO;
       v[1] = ZERO;
       v[2] = ZERO;
@@ -92,11 +75,8 @@
 
     Inline void operator()(const coord_t<M::Dim>& x_Code,
                            vec_t<Dim::_3D>&       v,
-<<<<<<< HEAD
-                           unsigned short = 0) const  {
-=======
-                           spidx_t = 0) const override {
->>>>>>> 1d8c6c20
+                           spidx_t = 0) const  {
+
       auto rand_gen = pool.get_state();
       auto rand_X1  = Random<real_t>(rand_gen);
       auto rand_gam = ONE;
@@ -320,17 +300,7 @@
 
     Inline void operator()(const coord_t<M::Dim>& x_Code,
                            vec_t<Dim::_3D>&       v,
-<<<<<<< HEAD
-                           unsigned short         sp = 0) const  {
-      if (cmp::AlmostZero(temperature)) {
-        v[0] = ZERO;
-        v[1] = ZERO;
-        v[2] = ZERO;
-      } else {
-        JS(v, temperature);
-      }
-=======
-                           spidx_t                sp = 0) const override {
+                           spidx_t                sp = 0) const {
       SampleFromMaxwellian<S, M::CoordType == Coord::Cart>(
         v,
         (sp == sp_1) ? temperature_1 : temperature_2,
@@ -338,7 +308,6 @@
         boost_direction,
         not zero_current and sp == sp_1,
         pool);
->>>>>>> 1d8c6c20
       if constexpr (S == SimEngine::GRPIC) {
         // convert from the tetrad basis to covariant
         vec_t<Dim::_3D> v_Hat;
