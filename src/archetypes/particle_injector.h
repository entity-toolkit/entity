--- conflicted
+++ resolved
@@ -140,20 +140,12 @@
     using UniformInjector<S, M, ED>::D;
     using UniformInjector<S, M, ED>::C;
 
-<<<<<<< HEAD
-    const unsigned short density_buff_idx;
-=======
     const idx_t          density_buff_idx;
->>>>>>> fdc97162
     boundaries_t<real_t> probe_box;
 
     KeepConstantInjector(const energy_dist_t&               energy_dist,
                          const std::pair<spidx_t, spidx_t>& species,
-<<<<<<< HEAD
-                         unsigned short                     density_buff_idx,
-=======
                          idx_t                              density_buff_idx,
->>>>>>> fdc97162
                          boundaries_t<real_t>               box = {})
       : UniformInjector<S, M, ED> { energy_dist, species }
       , density_buff_idx { density_buff_idx } {
