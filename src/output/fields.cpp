--- conflicted
+++ resolved
@@ -62,12 +62,8 @@
       interp_flag = PrepareOutput::InterpToCellCenterFromEdges;
     } else if (is_field() || is_gr_aux_field()) {
       interp_flag = PrepareOutput::InterpToCellCenterFromFaces;
-<<<<<<< HEAD
-    } else if (not(is_moment() || is_vpotential() || is_divergence()|| is_custom())) {
-=======
     } else if (
       not(is_moment() || is_vpotential() || is_divergence() || is_custom())) {
->>>>>>> 25b40096
       raise::Error("Unrecognized field type for output", HERE);
     }
   }
