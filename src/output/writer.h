--- conflicted
+++ resolved
@@ -83,16 +83,10 @@
 
     void writeAttrs(const prm::Parameters&);
 
-<<<<<<< HEAD
     void defineMeshLayout(const std::vector<std::size_t>&,
                           const std::vector<std::size_t>&,
                           const std::vector<std::size_t>&,
                           const std::pair<unsigned int, unsigned int>&,
-=======
-    void defineMeshLayout(const std::vector<ncells_t>&,
-                          const std::vector<ncells_t>&,
-                          const std::vector<ncells_t>&,
->>>>>>> bfbef1c3
                           const std::vector<unsigned int>&,
                           bool,
                           Coord);
@@ -101,14 +95,10 @@
     void defineParticleOutputs(Dimension, const std::vector<spidx_t>&);
     void defineSpectraOutputs(const std::vector<spidx_t>&);
 
-<<<<<<< HEAD
     void writeMesh(unsigned short,
                    const array_t<real_t*>&,
                    const array_t<real_t*>&,
                    const std::vector<std::size_t>&);
-=======
-    void writeMesh(dim_t, const array_t<real_t*>&, const array_t<real_t*>&);
->>>>>>> bfbef1c3
 
     template <Dimension D, int N>
     void writeField(const std::vector<std::string>&,
