--- conflicted
+++ resolved
@@ -50,11 +50,7 @@
     if (m_trackers.find(type) != m_trackers.end()) {
       return m_trackers.at(type).shouldWrite(step, time);
     } else {
-<<<<<<< HEAD
-    raise::Warning(fmt::format("Tracker type %s not found", type.c_str()), HERE);      
-=======
       raise::Error(fmt::format("Tracker type %s not found", type.c_str()), HERE);
->>>>>>> 08e9acb8
       return false;
     }
   }
