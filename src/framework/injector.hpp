#ifndef FRAMEWORK_INJECTOR_H
#define FRAMEWORK_INJECTOR_H

#include "wrapper.h"
#include "sim_params.h"
#include "meshblock.h"
#include "particles.h"
#include "archetypes.hpp"
#include "particle_macros.h"

#include <vector>

namespace ntt {

  /* -------------------------------------------------------------------------- */
  /*                   Uniform injection kernels and routines                   */
  /* -------------------------------------------------------------------------- */

  /*
   * @brief 1D particle-vectorized injection kernel
   */
  template <SimulationType S, template <Dimension, SimulationType> class EnDist>
  struct InjectorUniform1d_kernel {
    InjectorUniform1d_kernel(const SimulationParams&   pr,
                             const Meshblock<Dim1, S>& mb,
                             const Particles<Dim1, S>& sp,
                             const std::size_t&        ofs,
                             const list_t<real_t, 2>&  box,
                             const real_t&             time)
      : params {pr},
        mblock {mb},
        species {sp},
        offset {ofs},
        region {box[0], box[1]},
        energy_dist {params, mblock},
        pool {(uint64_t)(1e6 * (time / mb.timestep()))} {}
    Inline void operator()(index_t p) const {
      typename RandomNumberPool_t::generator_type rand_gen = pool.get_state();

      coord_t<Dim1> x {ZERO};
      vec_t<Dim3>   v {ZERO};
      x[0] = rand_gen.frand(region[0], region[1]);
      energy_dist(x, v);
      init_prtl_1d(mblock, species, p + offset, x[0], v[0], v[1], v[2]);
      pool.free_state(rand_gen);
    }

  private:
    SimulationParams   params;
    Meshblock<Dim1, S> mblock;
    Particles<Dim1, S> species;
    const std::size_t  offset;
    EnDist<Dim1, S>    energy_dist;
    list_t<real_t, 2>  region;
    RandomNumberPool_t pool {constant::RandomSeed};
  };

  /*
   * @brief 2D particle-vectorized injection kernel
   */
  template <SimulationType S, template <Dimension, SimulationType> class EnDist>
  struct InjectorUniform2d_kernel {
    InjectorUniform2d_kernel(const SimulationParams&   pr,
                             const Meshblock<Dim2, S>& mb,
                             const Particles<Dim2, S>& sp,
                             const std::size_t&        ofs,
                             const list_t<real_t, 4>&  box,
                             const real_t&             time)
      : params {pr},
        mblock {mb},
        species {sp},
        offset {ofs},
        region {box[0], box[1], box[2], box[3]},
        energy_dist {params, mblock},
        pool {(uint64_t)(1e6 * (time / mb.timestep()))} {}
    Inline void operator()(index_t p) const {
      typename RandomNumberPool_t::generator_type rand_gen = pool.get_state();

      coord_t<Dim2> x {ZERO};
      vec_t<Dim3>   v {ZERO};
      x[0] = rand_gen.frand(region[0], region[1]);
      x[1] = rand_gen.frand(region[2], region[3]);
      energy_dist(x, v);
      init_prtl_2d(mblock, species, p + offset, x[0], x[1], v[0], v[1], v[2]);
      pool.free_state(rand_gen);
    }

  private:
    SimulationParams   params;
    Meshblock<Dim2, S> mblock;
    Particles<Dim2, S> species;
    const std::size_t  offset;
    EnDist<Dim2, S>    energy_dist;
    list_t<real_t, 4>  region;
    RandomNumberPool_t pool;
  };

  /*
   * @brief 3D particle-vectorized injection kernel
   */
  template <SimulationType S, template <Dimension, SimulationType> class EnDist>
  struct InjectorUniform3d_kernel {
    InjectorUniform3d_kernel(const SimulationParams&   pr,
                             const Meshblock<Dim3, S>& mb,
                             const Particles<Dim3, S>& sp,
                             const std::size_t&        ofs,
                             const list_t<real_t, 6>&  box,
                             const real_t&             time)
      : params {pr},
        mblock {mb},
        species {sp},
        offset {ofs},
        region {box[0], box[1], box[2], box[3], box[4], box[5]},
        energy_dist {params, mblock},
        pool {(uint64_t)(1e6 * (time / mb.timestep()))} {}
    Inline void operator()(index_t p) const {
      typename RandomNumberPool_t::generator_type rand_gen = pool.get_state();

      coord_t<Dim3> x {ZERO};
      vec_t<Dim3>   v {ZERO};
      x[0] = rand_gen.frand(region[0], region[1]);
      x[1] = rand_gen.frand(region[2], region[3]);
      x[2] = rand_gen.frand(region[4], region[5]);
      energy_dist(x, v);
      init_prtl_3d(mblock, species, p + offset, x[0], x[1], x[2], v[0], v[1], v[2]);
      pool.free_state(rand_gen);
    }

  private:
    SimulationParams   params;
    Meshblock<Dim3, S> mblock;
    Particles<Dim3, S> species;
    const std::size_t  offset;
    EnDist<Dim3, S>    energy_dist;
    list_t<real_t, 6>  region;
    RandomNumberPool_t pool;
  };

  template <Dimension      D,
            SimulationType S,
            template <Dimension, SimulationType> class EnDist = ColdDist>
  inline void InjectUniform(const SimulationParams& params,
                            Meshblock<D, S>&        mblock,
                            const std::vector<int>& species,
                            const real_t&           ppc_per_spec,
                            std::vector<real_t>     region = {},
                            const real_t&           time   = ZERO) {
    auto   ncells = (std::size_t)(mblock.Ni1() * mblock.Ni2() * mblock.Ni3());
    real_t delta_V, full_V;
    if (region.size() == 0) {
      region = mblock.extent();
    }
    if constexpr (D == Dim1) {
      delta_V = (region[1] - region[0]);
      full_V  = (mblock.extent()[1] - mblock.extent()[0]);
    } else if constexpr (D == Dim2) {
      delta_V = (region[1] - region[0]) * (region[3] - region[2]);
      full_V  = (mblock.extent()[1] - mblock.extent()[0])
               * (mblock.extent()[3] - mblock.extent()[2]);
    } else if constexpr (D == Dim3) {
      delta_V = (region[1] - region[0]) * (region[3] - region[2]) * (region[5] - region[4]);
      full_V  = (mblock.extent()[1] - mblock.extent()[0])
               * (mblock.extent()[3] - mblock.extent()[2])
               * (mblock.extent()[5] - mblock.extent()[4]);
    }
    ncells = (std::size_t)((real_t)ncells * delta_V / full_V);

    auto npart_per_spec = (std::size_t)((double)(ncells * ppc_per_spec));
    list_t<real_t, 2 * static_cast<short>(D)> box {ZERO};
    for (auto i {0}; i < 2 * static_cast<short>(D); ++i) {
      box[i] = region[i];
    }

    for (auto& s : species) {
      auto& sp           = mblock.particles[s - 1];
      auto  npart_before = sp.npart();
      sp.setNpart(npart_before + npart_per_spec);
      if constexpr (D == Dim1) {
        Kokkos::parallel_for(
          "inject",
          CreateRangePolicy<Dim1>({0}, {npart_per_spec}),
          InjectorUniform1d_kernel<S, EnDist>(params, mblock, sp, npart_before, box, time));
      } else if constexpr (D == Dim2) {
        Kokkos::parallel_for(
          "inject",
          CreateRangePolicy<Dim1>({0}, {npart_per_spec}),
          InjectorUniform2d_kernel<S, EnDist>(params, mblock, sp, npart_before, box, time));
      } else if constexpr (D == Dim3) {
        Kokkos::parallel_for(
          "inject",
          CreateRangePolicy<Dim1>({0}, {npart_per_spec}),
          InjectorUniform3d_kernel<S, EnDist>(params, mblock, sp, npart_before, box, time));
      }
    }
  }

  /* -------------------------------------------------------------------------- */
  /*                    Volume injection kernels and routines                   */
  /* -------------------------------------------------------------------------- */

  template <SimulationType S,
            template <Dimension, SimulationType>
            class EnDist,
            template <Dimension, SimulationType>
            class SpDist,
            template <Dimension, SimulationType>
            class InjCrit>
  struct VolumeInjector1d_kernel {
    VolumeInjector1d_kernel(const SimulationParams&     pr,
                            const Meshblock<Dim2, S>&   mb,
                            const Particles<Dim2, S>&   sp,
                            const std::size_t&          ppc,
                            const array_t<std::size_t>& nprt,
                            const real_t&               time)
      : params {pr},
        mblock {mb},
        species {sp},
        nppc {(real_t)ppc},
        npart {nprt},
        energy_dist {params, mblock},
        spatial_dist {params, mblock},
        inj_criterion {params, mblock},
        pool {(uint64_t)(1e6 * (time / mb.timestep()))} {}
    Inline void operator()(index_t i1) const {
//       // cell node
//       coord_t<Dim1> xi {static_cast<real_t>(static_cast<int>(i1) - N_GHOSTS)};
//       // cell center
//       coord_t<Dim1> xc {xi[0] + HALF};
//       // physical coordinate
//       coord_t<Dim1> xph {ZERO};

// #ifdef MINKOWSKI_METRIC
//       mblock.metric.x_Code2Cart(xc, xph);
// #else
//       mblock.metric.x_Code2Sph(xc, xph);
// #endif

//       if (inj_criterion(xph)) {
//         typename RandomNumberPool_t::generator_type rand_gen = pool.get_state();

//         real_t ninject = nppc * spatial_dist(xph);
//         while (ninject > ZERO) {
//           real_t random = rand_gen.frand();
//           if (random < ninject) {
//             vec_t<Dim3> v {ZERO};
//             energy_dist(xph, v);

<<<<<<< HEAD
            real_t dx1 = rand_gen.frand();

            auto p         = Kokkos::atomic_fetch_add(&npart(), 1);
            species.i1(p)  = static_cast<int>(i1) - N_GHOSTS;
            species.dx1(p) = dx1;
            species.ux1(p) = v[0];
            species.ux2(p) = v[1];
            species.ux3(p) = v[2];
          }
          ninject -= ONE;
        }
        pool.free_state(rand_gen);
      }
=======
//             real_t dx1 = rand_gen.frand();
//             // particle coordinate ()
//             coord_t<Dim1> xp {xi[0] + dx1};
//             species.i1(p) = 
//             // init_prtl_1d(mblock, species, p + offset, xp[0], v[0], v[1], v[2]);
//             // increment p...
//           }
//           ninject -= ONE;
//         }
//         pool.free_state(rand_gen);
//       }
>>>>>>> 8f091212
    }

  private:
    SimulationParams     params;
    Meshblock<Dim1, S>   mblock;
    Particles<Dim1, S>   species;
    const real_t         nppc;
    array_t<std::size_t> npart;
    EnDist<Dim1, S>      energy_dist;
    SpDist<Dim1, S>      spatial_dist;
    InjCrit<Dim1, S>     inj_criterion;
    RandomNumberPool_t   pool;
  };

  template <Dimension      D,
            SimulationType S,
            template <Dimension, SimulationType> class EnDist  = ColdDist,
            template <Dimension, SimulationType> class SpDist  = UniformDist,
            template <Dimension, SimulationType> class InjCrit = NoCriterion>
  inline void InjectInVolume(const SimulationParams& params,
                             Meshblock<D, S>&        mblock,
                             const std::vector<int>& species,
                             const real_t&           ppc_per_spec,
                             std::vector<real_t>     region = {},
                             const real_t&           time   = ZERO) {
    EnDist<D, S>  energy_dist(params, mblock);
    SpDist<D, S>  spatial_dist(params, mblock);
    InjCrit<D, S> inj_criterion(params, mblock);
    if (region.size() == 0) {
      region = mblock.extent();
    }
    for (auto& s : species) {
      auto&                sp = mblock.particles[s - 1];
      array_t<std::size_t> npart("npart_sp");
      auto                 npart_h = Kokkos::create_mirror(npart);
      npart_h()                    = sp.npart();
      std::cout << "npart before: " << npart_h() << std::endl;
      Kokkos::deep_copy(npart, npart_h);

      // Kokkos::parallel_for(
      //   "inject",
      //   CreateRangePolicy<Dim1>({0}, {npart_per_spec}),
      //   InjectorUniform1d_kernel<S, EnDist>(params, mblock, sp, npart_before, box, time));

      Kokkos::deep_copy(npart_h, npart);
      std::cout << "npart after: " << npart_h() << std::endl;
    }
    //   if constexpr (D == Dim1) {
    //     Kokkos::parallel_for(
    //       "inject",
    //       CreateRangePolicy<Dim1>({0}, {npart_per_spec}),
    //       Injector1d_kernel<S, EnDist>(
    //         params, mblock, sp, npart_before, {region[0], region[1]}, time));
    //   } else if constexpr (D == Dim2) {
    //     Kokkos::parallel_for(
    //       "inject",
    //       CreateRangePolicy<Dim1>({0}, {npart_per_spec}),
    //       Injector2d_kernel<S, EnDist>(params,
    //                                    mblock,
    //                                    sp,
    //                                    npart_before,
    //                                    {region[0], region[1], region[2], region[3]},
    //                                    time));
    //   } else if constexpr (D == Dim3) {
    //     Kokkos::parallel_for(
    //       "inject",
    //       CreateRangePolicy<Dim1>({0}, {npart_per_spec}),
    //       Injector3d_kernel<S, EnDist>(
    //         params,
    //         mblock,
    //         sp,
    //         npart_before,
    //         {region[0], region[1], region[2], region[3], region[4], region[5]},
    //         time));
    //   }
    // }
  }

} // namespace ntt

#endif // FRAMEWORK_INJECTOR_H<|MERGE_RESOLUTION|>--- conflicted
+++ resolved
@@ -245,7 +245,6 @@
 //             vec_t<Dim3> v {ZERO};
 //             energy_dist(xph, v);
 
-<<<<<<< HEAD
             real_t dx1 = rand_gen.frand();
 
             auto p         = Kokkos::atomic_fetch_add(&npart(), 1);
@@ -259,19 +258,6 @@
         }
         pool.free_state(rand_gen);
       }
-=======
-//             real_t dx1 = rand_gen.frand();
-//             // particle coordinate ()
-//             coord_t<Dim1> xp {xi[0] + dx1};
-//             species.i1(p) = 
-//             // init_prtl_1d(mblock, species, p + offset, xp[0], v[0], v[1], v[2]);
-//             // increment p...
-//           }
-//           ninject -= ONE;
-//         }
-//         pool.free_state(rand_gen);
-//       }
->>>>>>> 8f091212
     }
 
   private:
