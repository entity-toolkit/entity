#include "writer.h"

#include "wrapper.h"

#include "io/output.h"
#include "meshblock/meshblock.h"
#include "sim_params.h"
#include "simulation.h"
#include "utils/utils.h"

#ifdef OUTPUT_ENABLED
#  include <adios2.h>
#  include <adios2/cxx11/KokkosView.h>
#endif

#include <plog/Log.h>

#include <algorithm>
#include <map>
#include <string>
#include <vector>

#include <type_traits>

namespace ntt {

#ifdef OUTPUT_ENABLED
  template <Dimension D, SimulationEngine S>
  void Writer<D, S>::Initialize(const SimulationParams& params, const Meshblock<D, S>& mblock) {
    m_io = m_adios.DeclareIO("EntityOutput");
    m_io.SetEngine(params.outputFormat() != "disabled" ? params.outputFormat() : "HDF5");
    adios2::Dims shape, start, count;
    for (short d = 0; d < (short)D; ++d) {
      shape.push_back(mblock.Ni(d) + 2 * N_GHOSTS);
      start.push_back(0);
      count.push_back(mblock.Ni(d) + 2 * N_GHOSTS);
    }
    auto isLayoutRight
      = std::is_same<typename ndfield_t<D, 6>::array_layout, Kokkos::LayoutRight>::value;

    if (isLayoutRight) {
      m_io.DefineAttribute<int>("LayoutRight", 1);
    } else {
      std::reverse(shape.begin(), shape.end());
      std::reverse(count.begin(), count.end());
      m_io.DefineAttribute<int>("LayoutRight", 0);
    }

    m_io.DefineVariable<int>("Step");
    m_io.DefineVariable<real_t>("Time");

    m_io.DefineAttribute<std::string>("Metric", mblock.metric.label);
    m_io.DefineAttribute<std::string>("Coordinates", params.coordinates());
    m_io.DefineAttribute<std::string>("Engine", stringizeSimulationEngine(S));
    if constexpr (D == Dim1 || D == Dim2 || D == Dim3) {
      m_io.DefineAttribute<real_t>("X1Min", mblock.metric.x1_min);
      m_io.DefineAttribute<real_t>("X1Max", mblock.metric.x1_max);

      auto x1 = new real_t[mblock.Ni1() + 1];
      for (std::size_t i { 0 }; i <= mblock.Ni1(); ++i) {
        auto x_ = mblock.metric.x1_min
                  + (mblock.metric.x1_max - mblock.metric.x1_min) * i / mblock.Ni1();
        coord_t<D> xph { ZERO }, xi;
        for (short d { 0 }; d < (short)D; ++d) {
          xi[d] = ONE;
        }
        xi[0] = (real_t)(i);
#  ifdef MINKOWSKI_METRIC
        mblock.metric.x_Code2Cart(xi, xph);
#  else
        mblock.metric.x_Code2Sph(xi, xph);
#  endif
        x1[i] = xph[0];
      }
      m_io.DefineAttribute<real_t>("X1", x1, mblock.Ni1() + 1);
    }
    if constexpr (D == Dim2 || D == Dim3) {
      m_io.DefineAttribute<real_t>("X2Min", mblock.metric.x2_min);
      m_io.DefineAttribute<real_t>("X2Max", mblock.metric.x2_max);

      auto x2 = new real_t[mblock.Ni2() + 1];
      for (std::size_t i { 0 }; i <= mblock.Ni2(); ++i) {
        auto x_ = mblock.metric.x2_min
                  + (mblock.metric.x2_max - mblock.metric.x2_min) * i / mblock.Ni2();
        coord_t<D> xph { ZERO }, xi;
        for (short d { 0 }; d < (short)D; ++d) {
          xi[d] = ONE;
        }
        xi[1] = (real_t)(i);
#  ifdef MINKOWSKI_METRIC
        mblock.metric.x_Code2Cart(xi, xph);
#  else
        mblock.metric.x_Code2Sph(xi, xph);
#  endif
        x2[i] = xph[1];
      }
      m_io.DefineAttribute<real_t>("X2", x2, mblock.Ni2() + 1);
    }
    if constexpr (D == Dim3) {
      m_io.DefineAttribute<real_t>("X3Min", mblock.metric.x3_min);
      m_io.DefineAttribute<real_t>("X3Max", mblock.metric.x3_max);

      auto x3 = new real_t[mblock.Ni3() + 1];
      for (std::size_t i { 0 }; i <= mblock.Ni3(); ++i) {
        coord_t<D> xph { ZERO }, xi;
        for (short d { 0 }; d < (short)D; ++d) {
          xi[d] = ONE;
        }
        xi[2] = (real_t)(i);
#  ifdef MINKOWSKI_METRIC
        mblock.metric.x_Code2Cart(xi, xph);
#  else
        mblock.metric.x_Code2Sph(xi, xph);
#  endif
        x3[i] = xph[2];
      }
      m_io.DefineAttribute<real_t>("X3", x3, mblock.Ni3() + 1);
    }
    m_io.DefineAttribute<int>("NGhosts", N_GHOSTS);
    m_io.DefineAttribute<int>("Dimension", (int)D);

<<<<<<< HEAD
#  ifdef GRPIC_ENGINE
    m_io.DefineAttribute<real_t>("Spin", mblock.metric.spin());
    m_io.DefineAttribute<real_t>("Rhorizon", mblock.metric.rhorizon());
#  endif
=======
    if constexpr (S == GRPICEngine) {
      m_io.DefineAttribute<real_t>("a", mblock.metric.spin());
      m_io.DefineAttribute<real_t>("rh", mblock.metric.rhorizon());
    }
>>>>>>> 2158c5a4

    for (auto sp { 0 }; sp < mblock.particles.size(); ++sp) {
      m_io.DefineAttribute<std::string>("species-" + std::to_string(sp + 1),
                                        mblock.particles[sp].label());
    }

    m_io.DefineAttribute<real_t>("Timestep", mblock.timestep());
    // interpret input for output variables
    for (auto& var : params.outputFields()) {
      m_fields.push_back(InterpretInputForFieldOutput(var));
    }
    for (auto& var : params.outputParticles()) {
      auto prtl_to_output = InterpretInputForParticleOutput(var);
      if (prtl_to_output.speciesID().size() == 0) {
        // if no species specified, pick all
        std::vector<int> species;
        for (auto s { 0 }; s < params.species().size(); ++s) {
          species.push_back(s + 1);
        }
        prtl_to_output.setSpeciesID(species);
      }
      m_particles.push_back(prtl_to_output);
    }
    // Define variables
    for (auto& fld : m_fields) {
      for (auto i { 0 }; i < fld.comp.size(); ++i) {
        m_io.DefineVariable<real_t>(fld.name(i), shape, start, count, adios2::ConstantDims);
      }
    }
    for (auto& prtl : m_particles) {
      for (auto s { 0 }; s < prtl.speciesID().size(); ++s) {
        auto sp_index = prtl.speciesID()[s];
        if (prtl.id() == PrtlID::X) {
          // !TODO: change this to a pre-defined argument (number of coords or smth)
#  ifndef MINKOWSKI_METRIC
          const auto dmax = (D == Dim2) ? 3 : (short)D;
#  else
          const auto dmax = (short)D;
#  endif
          for (auto d { 0 }; d < dmax; ++d) {
            m_io.DefineVariable<real_t>(
              "X" + std::to_string(d + 1) + "_" + std::to_string(sp_index),
              {},
              {},
              { adios2::UnknownDim });
          }
        } else if (prtl.id() == PrtlID::U) {
          for (auto d { 0 }; d < 3; ++d) {
            m_io.DefineVariable<real_t>(
              "U" + std::to_string(d + 1) + "_" + std::to_string(sp_index),
              {},
              {},
              { adios2::UnknownDim });
          }
        } else if (prtl.id() == PrtlID::W) {
          m_io.DefineVariable<real_t>(
            "W_" + std::to_string(sp_index), {}, {}, { adios2::UnknownDim });
        }
      }
    }
    m_writer = m_io.Open(params.title() + (params.outputFormat() == "HDF5" ? ".h5" : ".bp"),
                         adios2::Mode::Write);
    m_adios.EnterComputationBlock();
  }

  template <Dimension D, SimulationEngine S>
  Writer<D, S>::~Writer() {
    m_writer.Close();
  }

  template <Dimension D, SimulationEngine S>
  void Writer<D, S>::WriteAll(const SimulationParams& params,
                              Meshblock<D, S>&        mblock,
                              const real_t&           time,
                              const std::size_t&      tstep) {
    // check if output is enabled
    auto output_enabled = (params.outputFormat() != "disabled");
    // check if output is done by # of steps or by physical time
    auto output_by_step = (params.outputIntervalTime() <= 0.0);
    auto output_by_time = !output_by_step;
    // check if current timestep is an output step
    // based on # of steps or passed time since last output
    auto is_output_step = (tstep % params.outputInterval() == 0);
    auto is_output_time = (time - m_last_output_time >= params.outputIntervalTime())
                          || (m_last_output_time <= 0.0);
    // combine the logic
    auto do_output
      = (output_enabled
         && ((output_by_step && is_output_step) || (output_by_time && is_output_time)));

    if (do_output) {
      m_adios.ExitComputationBlock();
      WaitAndSynchronize();
      NTTLog();
      m_writer.BeginStep();
      int step = (int)tstep;

      m_writer.Put<int>(m_io.InquireVariable<int>("Step"), &step);
      m_writer.Put<real_t>(m_io.InquireVariable<real_t>("Time"), &time);

      WriteFields(params, mblock, time, tstep);
      WriteParticles(params, mblock, time, tstep);

      m_writer.EndStep();
      m_last_output_time = time;
      m_adios.EnterComputationBlock();
    }
  }

  template <Dimension D, SimulationEngine S>
  void Writer<D, S>::WriteFields(const SimulationParams& params,
                                 Meshblock<D, S>&        mblock,
                                 const real_t&           time,
                                 const std::size_t&      tstep) {
    // traverse all the fields and put them. ...
    // ... also make sure that the fields are ready for output, ...
    // ... i.e. they have been written into proper arrays
    for (auto& fld : m_fields) {
      fld.put<D, S>(m_io, m_writer, params, mblock);
    }
  }

  template <Dimension D, SimulationEngine S>
  void Writer<D, S>::WriteParticles(const SimulationParams& params,
                                    Meshblock<D, S>&        mblock,
                                    const real_t&           time,
                                    const std::size_t&      tstep) {
    // traverse all the particle quantities and put them.
    for (auto& prtl : m_particles) {
      prtl.put<D, S>(m_io, m_writer, params, mblock);
    }
  }

#else
  template <Dimension D, SimulationEngine S>
  void Writer<D, S>::Initialize(const SimulationParams&, const Meshblock<D, S>&) {}

  template <Dimension D, SimulationEngine S>
  Writer<D, S>::~Writer() {}

  template <Dimension D, SimulationEngine S>
  void Writer<D, S>::WriteAll(const SimulationParams&,
                              Meshblock<D, S>&,
                              const real_t&,
                              const std::size_t&) {}

  template <Dimension D, SimulationEngine S>
  void Writer<D, S>::WriteFields(const SimulationParams&,
                                 Meshblock<D, S>&,
                                 const real_t&,
                                 const std::size_t&) {}

  template <Dimension D, SimulationEngine S>
  void Writer<D, S>::WriteParticles(const SimulationParams&,
                                    Meshblock<D, S>&,
                                    const real_t&,
                                    const std::size_t&) {}

#endif

}    // namespace ntt<|MERGE_RESOLUTION|>--- conflicted
+++ resolved
@@ -119,17 +119,10 @@
     m_io.DefineAttribute<int>("NGhosts", N_GHOSTS);
     m_io.DefineAttribute<int>("Dimension", (int)D);
 
-<<<<<<< HEAD
-#  ifdef GRPIC_ENGINE
-    m_io.DefineAttribute<real_t>("Spin", mblock.metric.spin());
-    m_io.DefineAttribute<real_t>("Rhorizon", mblock.metric.rhorizon());
-#  endif
-=======
     if constexpr (S == GRPICEngine) {
       m_io.DefineAttribute<real_t>("a", mblock.metric.spin());
       m_io.DefineAttribute<real_t>("rh", mblock.metric.rhorizon());
     }
->>>>>>> 2158c5a4
 
     for (auto sp { 0 }; sp < mblock.particles.size(); ++sp) {
       m_io.DefineAttribute<std::string>("species-" + std::to_string(sp + 1),
