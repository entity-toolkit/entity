--- conflicted
+++ resolved
@@ -158,15 +158,11 @@
   }
 
 #else
-<<<<<<< HEAD
-=======
-
   template <Dimension D, SimulationEngine S>
   void Writer<D, S>::Initialize(const SimulationParams&, const Meshblock<D, S>&) {}
 
->>>>>>> 399b16f2
   template <Dimension D, SimulationEngine S>
-  void Writer<D, S>::Initialize(const SimulationParams&, const Meshblock<D, S>&) {}
+  Writer<D, S>::~Writer() {}
 
   template <Dimension D, SimulationEngine S>
   void Writer<D, S>::WriteFields(const SimulationParams&,
