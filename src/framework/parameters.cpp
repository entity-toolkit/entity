#include "framework/parameters.h"

#include "defaults.h"
#include "enums.h"
#include "global.h"

#include "utils/error.h"
#include "utils/formatting.h"
#include "utils/log.h"
#include "utils/numeric.h"
#include "utils/toml.h"

#include "metrics/kerr_schild.h"
#include "metrics/kerr_schild_0.h"
#include "metrics/minkowski.h"
#include "metrics/qkerr_schild.h"
#include "metrics/qspherical.h"
#include "metrics/spherical.h"

#include "framework/containers/species.h"

#if defined(MPI_ENABLED)
  #include <mpi.h>
#endif

#include <map>
#include <string>
#include <utility>
#include <vector>

namespace ntt {

  template <typename M>
  auto get_dx0_V0(const std::vector<std::size_t>&      resolution,
                  const boundaries_t<real_t>&          extent,
                  const std::map<std::string, real_t>& params)
    -> std::pair<real_t, real_t> {
    const auto      metric = M(resolution, extent, params);
    const auto      dx0    = metric.dxMin();
    coord_t<M::Dim> x_corner { ZERO };
    for (unsigned short d { 0 }; d < (unsigned short)(M::Dim); ++d) {
      x_corner[d] = HALF;
    }
    const auto V0 = metric.sqrt_det_h(x_corner);
    return { dx0, V0 };
  }

  /*
   * . . . . . . . . . . . . . . . . . . . . . . . . . . . . . . . . . . . .
   * Parameters that must not be changed during after the checkpoint restart
   * . . . . . . . . . . . . . . . . . . . . . . . . . . . . . . . . . . . .
   */
  void SimulationParams::setImmutableParams(const toml::value& toml_data) {
    /* [simulation] --------------------------------------------------------- */
    const auto engine_enum = SimEngine::pick(
      fmt::toLower(toml::find<std::string>(toml_data, "simulation", "engine")).c_str());
    set("simulation.engine", engine_enum);

    int default_ndomains = 1;
#if defined(MPI_ENABLED)
    raise::ErrorIf(MPI_Comm_size(MPI_COMM_WORLD, &default_ndomains) != MPI_SUCCESS,
                   "MPI_Comm_size failed",
                   HERE);
#endif
    const auto ndoms = toml::find_or(toml_data,
                                     "simulation",
                                     "domain",
                                     "number",
                                     default_ndomains);
    set("simulation.domain.number", (unsigned int)ndoms);

    auto decomposition = toml::find_or<std::vector<int>>(
      toml_data,
      "simulation",
      "domain",
      "decomposition",
      std::vector<int> { -1, -1, -1 });
    promiseToDefine("simulation.domain.decomposition");

    /* [grid] --------------------------------------------------------------- */
    const auto res = toml::find<std::vector<std::size_t>>(toml_data,
                                                          "grid",
                                                          "resolution");
    raise::ErrorIf(res.size() < 1 || res.size() > 3,
                   "invalid `grid.resolution`",
                   HERE);
    set("grid.resolution", res);
    const auto dim = static_cast<Dimension>(res.size());
    set("grid.dim", dim);

    if (decomposition.size() > dim) {
      decomposition.erase(decomposition.begin() + (std::size_t)(dim),
                          decomposition.end());
    }
    raise::ErrorIf(decomposition.size() != dim,
                   "invalid `simulation.domain.decomposition`",
                   HERE);
    set("simulation.domain.decomposition", decomposition);

    auto extent = toml::find<std::vector<std::vector<real_t>>>(toml_data,
                                                               "grid",
                                                               "extent");
    raise::ErrorIf(extent.size() < 1 || extent.size() > 3,
                   "invalid `grid.extent`",
                   HERE);
    promiseToDefine("grid.extent");

    /* [grid.metric] -------------------------------------------------------- */
    const auto metric_enum = Metric::pick(
      fmt::toLower(toml::find<std::string>(toml_data, "grid", "metric", "metric"))
        .c_str());
    promiseToDefine("grid.metric.metric");
    std::string coord;
    if (metric_enum == Metric::Minkowski) {
      raise::ErrorIf(engine_enum != SimEngine::SRPIC,
                     "minkowski metric is only supported for SRPIC",
                     HERE);
      coord = "cart";
    } else if (metric_enum == Metric::QKerr_Schild or
               metric_enum == Metric::QSpherical) {
      // quasi-spherical geometry
      raise::ErrorIf(dim == Dim::_1D,
                     "not enough dimensions for qspherical geometry",
                     HERE);
      raise::ErrorIf(dim == Dim::_3D,
                     "3D not implemented for qspherical geometry",
                     HERE);
      coord = "qsph";
      set("grid.metric.qsph_r0",
          toml::find_or(toml_data, "grid", "metric", "qsph_r0", defaults::qsph::r0));
      set("grid.metric.qsph_h",
          toml::find_or(toml_data, "grid", "metric", "qsph_h", defaults::qsph::h));
    } else {
      // spherical geometry
      raise::ErrorIf(dim == Dim::_1D,
                     "not enough dimensions for spherical geometry",
                     HERE);
      raise::ErrorIf(dim == Dim::_3D,
                     "3D not implemented for spherical geometry",
                     HERE);
      coord = "sph";
    }
    if ((engine_enum == SimEngine::GRPIC) &&
        (metric_enum != Metric::Kerr_Schild_0)) {
      const auto ks_a = toml::find_or(toml_data,
                                      "grid",
                                      "metric",
                                      "ks_a",
                                      defaults::ks::a);
      set("grid.metric.ks_a", ks_a);
      set("grid.metric.ks_rh", ONE + math::sqrt(ONE - SQR(ks_a)));
    }
    const auto coord_enum = Coord::pick(coord.c_str());
    set("grid.metric.coord", coord_enum);

    /* [scales] ------------------------------------------------------------- */
    const auto larmor0 = toml::find<real_t>(toml_data, "scales", "larmor0");
    const auto skindepth0 = toml::find<real_t>(toml_data, "scales", "skindepth0");
    raise::ErrorIf(larmor0 <= ZERO || skindepth0 <= ZERO,
                   "larmor0 and skindepth0 must be positive",
                   HERE);
    set("scales.larmor0", larmor0);
    set("scales.skindepth0", skindepth0);
    promiseToDefine("scales.dx0");
    promiseToDefine("scales.V0");
    promiseToDefine("scales.n0");
    promiseToDefine("scales.q0");
    set("scales.sigma0", SQR(skindepth0 / larmor0));
    set("scales.B0", ONE / larmor0);
    set("scales.omegaB0", ONE / larmor0);

    /* [particles] ---------------------------------------------------------- */
    const auto ppc0 = toml::find<real_t>(toml_data, "particles", "ppc0");
    set("particles.ppc0", ppc0);
    raise::ErrorIf(ppc0 <= 0.0, "ppc0 must be positive", HERE);
    set("particles.use_weights",
        toml::find_or(toml_data, "particles", "use_weights", false));

    /* [particles.species] -------------------------------------------------- */
    std::vector<ParticleSpecies> species;
    const auto species_tab = toml::find_or<toml::array>(toml_data,
                                                        "particles",
                                                        "species",
                                                        toml::array {});
    set("particles.nspec", species_tab.size());

    unsigned short idx = 1;
    for (const auto& sp : species_tab) {
      const auto label  = toml::find_or<std::string>(sp,
                                                    "label",
                                                    "s" + std::to_string(idx));
      const auto mass   = toml::find<float>(sp, "mass");
      const auto charge = toml::find<float>(sp, "charge");
      raise::ErrorIf((charge != 0.0f) && (mass == 0.0f),
                     "mass of the charged species must be non-zero",
                     HERE);
      const auto is_massless   = (mass == 0.0f) && (charge == 0.0f);
      const auto def_pusher    = (is_massless ? defaults::ph_pusher
                                              : defaults::em_pusher);
      const auto maxnpart_real = toml::find<double>(sp, "maxnpart");
      const auto maxnpart      = static_cast<std::size_t>(maxnpart_real);
      auto       pusher = toml::find_or(sp, "pusher", std::string(def_pusher));
      const auto npayloads = toml::find_or(sp,
                                           "n_payloads",
                                           static_cast<unsigned short>(0));
      const auto cooling   = toml::find_or(sp, "cooling", std::string("None"));
      raise::ErrorIf((fmt::toLower(cooling) != "none") && is_massless,
                     "cooling is only applicable to massive particles",
                     HERE);
      raise::ErrorIf((fmt::toLower(pusher) == "photon") && !is_massless,
                     "photon pusher is only applicable to massless particles",
                     HERE);
      bool use_gca = false;
      if (pusher.find(',') != std::string::npos) {
        raise::ErrorIf(fmt::toLower(pusher.substr(pusher.find(',') + 1,
                                                  pusher.size())) != "gca",
                       "invalid pusher syntax",
                       HERE);
        use_gca = true;
        pusher  = pusher.substr(0, pusher.find(','));
      }
      const auto pusher_enum  = PrtlPusher::pick(pusher.c_str());
      const auto cooling_enum = Cooling::pick(cooling.c_str());
      if (use_gca) {
        raise::ErrorIf(engine_enum != SimEngine::SRPIC,
                       "GCA pushers are only supported for SRPIC",
                       HERE);
        promiseToDefine("algorithms.gca.e_ovr_b_max");
        promiseToDefine("algorithms.gca.larmor_max");
      }
      if (cooling_enum == Cooling::SYNCHROTRON) {
        raise::ErrorIf(engine_enum != SimEngine::SRPIC,
                       "Synchrotron cooling is only supported for SRPIC",
                       HERE);
        promiseToDefine("algorithms.synchrotron.gamma_rad");
      }

      species.emplace_back(ParticleSpecies(idx,
                                           label,
                                           mass,
                                           charge,
                                           maxnpart,
                                           pusher_enum,
                                           use_gca,
                                           cooling_enum,
                                           npayloads));
      idx += 1;
    }
    set("particles.species", species);

    /* inferred variables --------------------------------------------------- */
    // extent
    if (extent.size() > dim) {
      extent.erase(extent.begin() + (std::size_t)(dim), extent.end());
    }
    raise::ErrorIf(extent[0].size() != 2, "invalid `grid.extent[0]`", HERE);
    if (coord_enum != Coord::Cart) {
      raise::ErrorIf(extent.size() > 1,
                     "invalid `grid.extent` for non-cartesian geometry",
                     HERE);
      extent.push_back({ ZERO, constant::PI });
      if (dim == Dim::_3D) {
        extent.push_back({ ZERO, TWO * constant::PI });
      }
    }
    raise::ErrorIf(extent.size() != dim, "invalid inferred `grid.extent`", HERE);
    boundaries_t<real_t> extent_pairwise;
    for (unsigned short d = 0; d < (unsigned short)dim; ++d) {
      raise::ErrorIf(extent[d].size() != 2,
                     fmt::format("invalid inferred `grid.extent[%d]`", d),
                     HERE);
      extent_pairwise.push_back({ extent[d][0], extent[d][1] });
    }
    set("grid.extent", extent_pairwise);

    // metric, dx0, V0, n0, q0
    {
      boundaries_t<real_t> ext;
      for (const auto& e : extent) {
        ext.push_back({ e[0], e[1] });
      }
      std::map<std::string, real_t> params;
      if (coord_enum == Coord::Qsph) {
        params["r0"] = get<real_t>("grid.metric.qsph_r0");
        params["h"]  = get<real_t>("grid.metric.qsph_h");
      }
      if ((engine_enum == SimEngine::GRPIC) &&
          (metric_enum != Metric::Kerr_Schild_0)) {
        params["a"] = get<real_t>("grid.metric.ks_a");
      }
      set("grid.metric.params", params);

      std::pair<real_t, real_t> dx0_V0;
      if (metric_enum == Metric::Minkowski) {
        if (dim == Dim::_1D) {
          dx0_V0 = get_dx0_V0<metric::Minkowski<Dim::_1D>>(res, ext, params);
        } else if (dim == Dim::_2D) {
          dx0_V0 = get_dx0_V0<metric::Minkowski<Dim::_2D>>(res, ext, params);
        } else {
          dx0_V0 = get_dx0_V0<metric::Minkowski<Dim::_3D>>(res, ext, params);
        }
      } else if (metric_enum == Metric::Spherical) {
        dx0_V0 = get_dx0_V0<metric::Spherical<Dim::_2D>>(res, ext, params);
      } else if (metric_enum == Metric::QSpherical) {
        dx0_V0 = get_dx0_V0<metric::QSpherical<Dim::_2D>>(res, ext, params);
      } else if (metric_enum == Metric::Kerr_Schild) {
        dx0_V0 = get_dx0_V0<metric::KerrSchild<Dim::_2D>>(res, ext, params);
      } else if (metric_enum == Metric::Kerr_Schild_0) {
        dx0_V0 = get_dx0_V0<metric::KerrSchild0<Dim::_2D>>(res, ext, params);
      } else if (metric_enum == Metric::QKerr_Schild) {
        dx0_V0 = get_dx0_V0<metric::QKerrSchild<Dim::_2D>>(res, ext, params);
      }
      auto [dx0, V0] = dx0_V0;
      set("scales.dx0", dx0);
      set("scales.V0", V0);
      set("scales.n0", ppc0 / V0);
      set("scales.q0", V0 / (ppc0 * SQR(skindepth0)));

      set("grid.metric.metric", metric_enum);
    }
  }

  /*
   * . . . . . . . . . . . . . . . . . . . . . . . . . . . . . . . . .
   * Parameters that may be changed during after the checkpoint restart
   * . . . . . . . . . . . . . . . . . . . . . . . . . . . . . . . . .
   */
  void SimulationParams::setMutableParams(const toml::value& toml_data) {
    const auto engine_enum     = get<SimEngine>("simulation.engine");
    const auto coord_enum      = get<Coord>("grid.metric.coord");
    const auto dim             = get<Dimension>("grid.dim");
    const auto extent_pairwise = get<boundaries_t<real_t>>("grid.extent");

    /* [simulation] --------------------------------------------------------- */
    set("simulation.name",
        toml::find<std::string>(toml_data, "simulation", "name"));
    set("simulation.runtime",
        toml::find<long double>(toml_data, "simulation", "runtime"));

    /* [grid.boundaraies] --------------------------------------------------- */
    auto flds_bc = toml::find<std::vector<std::vector<std::string>>>(
      toml_data,
      "grid",
      "boundaries",
      "fields");
    {
      raise::ErrorIf(flds_bc.size() < 1 || flds_bc.size() > 3,
                     "invalid `grid.boundaries.fields`",
                     HERE);
      promiseToDefine("grid.boundaries.fields");
      auto atm_defined = false;
      for (const auto& bcs : flds_bc) {
        for (const auto& bc : bcs) {
          if (fmt::toLower(bc) == "absorb") {
            promiseToDefine("grid.boundaries.absorb.ds");
            promiseToDefine("grid.boundaries.absorb.coeff");
          }
          if (fmt::toLower(bc) == "atmosphere") {
            raise::ErrorIf(atm_defined,
                           "ATMOSPHERE is only allowed in one direction",
                           HERE);
            atm_defined = true;
            promiseToDefine("grid.boundaries.atmosphere.temperature");
            promiseToDefine("grid.boundaries.atmosphere.density");
            promiseToDefine("grid.boundaries.atmosphere.height");
            promiseToDefine("grid.boundaries.atmosphere.ds");
            promiseToDefine("grid.boundaries.atmosphere.species");
            promiseToDefine("grid.boundaries.atmosphere.g");
          }
        }
      }
    }

    auto prtl_bc = toml::find<std::vector<std::vector<std::string>>>(
      toml_data,
      "grid",
      "boundaries",
      "particles");
    {
      raise::ErrorIf(prtl_bc.size() < 1 || prtl_bc.size() > 3,
                     "invalid `grid.boundaries.particles`",
                     HERE);
      promiseToDefine("grid.boundaries.particles");
      auto atm_defined = false;
      for (const auto& bcs : prtl_bc) {
        for (const auto& bc : bcs) {
          if (fmt::toLower(bc) == "absorb") {
            promiseToDefine("grid.boundaries.absorb.ds");
            promiseToDefine("grid.boundaries.absorb.coeff");
          }
          if (fmt::toLower(bc) == "atmosphere") {
            raise::ErrorIf(atm_defined,
                           "ATMOSPHERE is only allowed in one direction",
                           HERE);
            atm_defined = true;
            promiseToDefine("grid.boundaries.atmosphere.temperature");
            promiseToDefine("grid.boundaries.atmosphere.density");
            promiseToDefine("grid.boundaries.atmosphere.height");
            promiseToDefine("grid.boundaries.atmosphere.ds");
            promiseToDefine("grid.boundaries.atmosphere.species");
            promiseToDefine("grid.boundaries.atmosphere.g");
          }
        }
      }
    }

    /* [algorithms] --------------------------------------------------------- */
    set("algorithms.current_filters",
        toml::find_or(toml_data,
                      "algorithms",
                      "current_filters",
                      defaults::current_filters));

    /* [algorithms.toggles] ------------------------------------------------- */
    set("algorithms.toggles.fieldsolver",
        toml::find_or(toml_data, "algorithms", "toggles", "fieldsolver", true));
    set("algorithms.toggles.deposit",
        toml::find_or(toml_data, "algorithms", "toggles", "deposit", true));

    /* [algorithms.timestep] ------------------------------------------------ */
    set("algorithms.timestep.CFL",
        toml::find_or(toml_data, "algorithms", "timestep", "CFL", defaults::cfl));
    set("algorithms.timestep.dt",
        get<real_t>("algorithms.timestep.CFL") * get<real_t>("scales.dx0"));
    set("algorithms.timestep.correction",
        toml::find_or(toml_data,
                      "algorithms",
                      "timestep",
                      "correction",
                      defaults::correction));

    /* [algorithms.gr] ------------------------------------------------------ */
    if (engine_enum == SimEngine::GRPIC) {
      set("algorithms.gr.pusher_eps",
          toml::find_or(toml_data,
                        "algorithms",
                        "gr",
                        "pusher_eps",
                        defaults::gr::pusher_eps));
      set("algorithms.gr.pusher_niter",
          toml::find_or(toml_data,
                        "algorithms",
                        "gr",
                        "pusher_niter",
                        defaults::gr::pusher_niter));
    }
    /* [particles] ---------------------------------------------------------- */
#if defined(MPI_ENABLED)
    const std::size_t sort_interval = 1;
#else
    const std::size_t sort_interval = toml::find_or(toml_data,
                                                    "particles",
                                                    "sort_interval",
                                                    defaults::sort_interval);
#endif
    set("particles.sort_interval", sort_interval);

    /* [output] ------------------------------------------------------------- */
    // fields
    set("output.format",
        toml::find_or(toml_data, "output", "format", defaults::output::format));
    set("output.interval",
        toml::find_or(toml_data, "output", "interval", defaults::output::interval));
    set("output.interval_time",
        toml::find_or<long double>(toml_data, "output", "interval_time", -1.0));
    promiseToDefine("output.fields.interval");
    promiseToDefine("output.fields.interval_time");
    promiseToDefine("output.fields.enable");
    promiseToDefine("output.particles.interval");
    promiseToDefine("output.particles.interval_time");
    promiseToDefine("output.particles.enable");
    promiseToDefine("output.spectra.interval");
    promiseToDefine("output.spectra.interval_time");
    promiseToDefine("output.spectra.enable");

    const auto flds_out        = toml::find_or(toml_data,
                                        "output",
                                        "fields",
                                        "quantities",
                                        std::vector<std::string> {});
    const auto custom_flds_out = toml::find_or(toml_data,
                                               "output",
                                               "fields",
                                               "custom",
                                               std::vector<std::string> {});
    if (flds_out.size() == 0) {
      raise::Warning("No fields output specified", HERE);
    }
    set("output.fields.quantities", flds_out);
    set("output.fields.custom", custom_flds_out);
    set("output.fields.mom_smooth",
        toml::find_or(toml_data,
                      "output",
                      "fields",
                      "mom_smooth",
                      defaults::output::mom_smooth));
    set("output.fields.stride",
        toml::find_or(toml_data,
                      "output",
                      "fields",
                      "stride",
                      defaults::output::flds_stride));

    // particles
<<<<<<< HEAD
    auto prtl_out = toml::find_or(raw_data,
                                  "output",
                                  "particles",
                                  "species",
                                  std::vector<unsigned short> {});
    if (prtl_out.size() == 0) {
      for (unsigned short i = 0; i < species.size(); ++i) {
        prtl_out.push_back(i + 1);
      }
    }
=======
    const auto prtl_out = toml::find_or(toml_data,
                                        "output",
                                        "particles",
                                        "species",
                                        std::vector<unsigned short> {});
>>>>>>> 859ee9ff
    set("output.particles.species", prtl_out);
    set("output.particles.stride",
        toml::find_or(toml_data,
                      "output",
                      "particles",
                      "stride",
                      defaults::output::prtl_stride));

    // spectra
    set("output.spectra.e_min",
        toml::find_or(toml_data, "output", "spectra", "e_min", defaults::output::spec_emin));
    set("output.spectra.e_max",
        toml::find_or(toml_data, "output", "spectra", "e_max", defaults::output::spec_emax));
    set("output.spectra.log_bins",
        toml::find_or(toml_data,
                      "output",
                      "spectra",
                      "log_bins",
                      defaults::output::spec_log));
    set("output.spectra.n_bins",
        toml::find_or(toml_data,
                      "output",
                      "spectra",
                      "n_bins",
                      defaults::output::spec_nbins));

    // intervals
    for (const auto& type : { "fields", "particles", "spectra" }) {
      const auto q_int      = toml::find_or<std::size_t>(toml_data,
                                                    "output",
                                                    std::string(type),
                                                    "interval",
                                                    0);
      const auto q_int_time = toml::find_or<long double>(toml_data,
                                                         "output",
                                                         std::string(type),
                                                         "interval_time",
                                                         -1.0);
      set("output." + std::string(type) + ".enable",
          toml::find_or(toml_data, "output", std::string(type), "enable", true));
      if (q_int == 0 && q_int_time == -1.0) {
        set("output." + std::string(type) + ".interval",
            get<std::size_t>("output.interval"));
        set("output." + std::string(type) + ".interval_time",
            get<long double>("output.interval_time"));
      } else {
        set("output." + std::string(type) + ".interval", q_int);
        set("output." + std::string(type) + ".interval_time", q_int_time);
      }
    }

    /* [output.debug] ------------------------------------------------------- */
    set("output.debug.as_is",
        toml::find_or(toml_data, "output", "debug", "as_is", false));
    set("output.debug.ghosts",
        toml::find_or(toml_data, "output", "debug", "ghosts", false));

    /* [checkpoint] --------------------------------------------------------- */
    set("checkpoint.interval",
        toml::find_or(toml_data,
                      "checkpoint",
                      "interval",
                      defaults::checkpoint::interval));
    set("checkpoint.interval_time",
        toml::find_or<long double>(toml_data, "checkpoint", "interval_time", -1.0));
    set("checkpoint.keep",
        toml::find_or(toml_data, "checkpoint", "keep", defaults::checkpoint::keep));

    /* [diagnostics] -------------------------------------------------------- */
    set("diagnostics.interval",
        toml::find_or(toml_data, "diagnostics", "interval", defaults::diag::interval));
    set("diagnostics.blocking_timers",
        toml::find_or(toml_data, "diagnostics", "blocking_timers", false));
    set("diagnostics.colored_stdout",
        toml::find_or(toml_data, "diagnostics", "colored_stdout", false));

    /* inferred variables --------------------------------------------------- */
    // fields/particle boundaries
    std::vector<std::vector<FldsBC>> flds_bc_enum;
    std::vector<std::vector<PrtlBC>> prtl_bc_enum;
    if (coord_enum == Coord::Cart) {
      raise::ErrorIf(flds_bc.size() != (std::size_t)dim,
                     "invalid `grid.boundaries.fields`",
                     HERE);
      raise::ErrorIf(prtl_bc.size() != (std::size_t)dim,
                     "invalid `grid.boundaries.particles`",
                     HERE);
      for (unsigned short d = 0; d < (unsigned short)dim; ++d) {
        flds_bc_enum.push_back({});
        prtl_bc_enum.push_back({});
        const auto fbc = flds_bc[d];
        const auto pbc = prtl_bc[d];
        raise::ErrorIf(fbc.size() < 1 || fbc.size() > 2,
                       "invalid `grid.boundaries.fields`",
                       HERE);
        raise::ErrorIf(pbc.size() < 1 || pbc.size() > 2,
                       "invalid `grid.boundaries.particles`",
                       HERE);
        auto fbc_enum = FldsBC::pick(fmt::toLower(fbc[0]).c_str());
        auto pbc_enum = PrtlBC::pick(fmt::toLower(pbc[0]).c_str());
        if (fbc.size() == 1) {
          raise::ErrorIf(fbc_enum != FldsBC::PERIODIC,
                         "invalid `grid.boundaries.fields`",
                         HERE);
          flds_bc_enum.back().push_back(FldsBC(FldsBC::PERIODIC));
          flds_bc_enum.back().push_back(FldsBC(FldsBC::PERIODIC));
        } else {
          raise::ErrorIf(fbc_enum == FldsBC::PERIODIC,
                         "invalid `grid.boundaries.fields`",
                         HERE);
          flds_bc_enum.back().push_back(fbc_enum);
          auto fbc_enum = FldsBC::pick(fmt::toLower(fbc[1]).c_str());
          raise::ErrorIf(fbc_enum == FldsBC::PERIODIC,
                         "invalid `grid.boundaries.fields`",
                         HERE);
          flds_bc_enum.back().push_back(fbc_enum);
        }
        if (pbc.size() == 1) {
          raise::ErrorIf(pbc_enum != PrtlBC::PERIODIC,
                         "invalid `grid.boundaries.particles`",
                         HERE);
          prtl_bc_enum.back().push_back(PrtlBC(PrtlBC::PERIODIC));
          prtl_bc_enum.back().push_back(PrtlBC(PrtlBC::PERIODIC));
        } else {
          raise::ErrorIf(pbc_enum == PrtlBC::PERIODIC,
                         "invalid `grid.boundaries.particles`",
                         HERE);
          prtl_bc_enum.back().push_back(pbc_enum);
          auto pbc_enum = PrtlBC::pick(fmt::toLower(pbc[1]).c_str());
          raise::ErrorIf(pbc_enum == PrtlBC::PERIODIC,
                         "invalid `grid.boundaries.particles`",
                         HERE);
          prtl_bc_enum.back().push_back(pbc_enum);
        }
      }
    } else {
      raise::ErrorIf(flds_bc.size() > 1, "invalid `grid.boundaries.fields`", HERE);
      raise::ErrorIf(prtl_bc.size() > 1, "invalid `grid.boundaries.particles`", HERE);
      if (engine_enum == SimEngine::SRPIC) {
        raise::ErrorIf(flds_bc[0].size() != 2,
                       "invalid `grid.boundaries.fields`",
                       HERE);
        flds_bc_enum.push_back(
          { FldsBC::pick(fmt::toLower(flds_bc[0][0]).c_str()),
            FldsBC::pick(fmt::toLower(flds_bc[0][1]).c_str()) });
        flds_bc_enum.push_back({ FldsBC::AXIS, FldsBC::AXIS });
        if (dim == Dim::_3D) {
          flds_bc_enum.push_back({ FldsBC::PERIODIC, FldsBC::PERIODIC });
        }
        raise::ErrorIf(prtl_bc[0].size() != 2,
                       "invalid `grid.boundaries.particles`",
                       HERE);
        prtl_bc_enum.push_back(
          { PrtlBC::pick(fmt::toLower(prtl_bc[0][0]).c_str()),
            PrtlBC::pick(fmt::toLower(prtl_bc[0][1]).c_str()) });
        prtl_bc_enum.push_back({ PrtlBC::AXIS, PrtlBC::AXIS });
        if (dim == Dim::_3D) {
          prtl_bc_enum.push_back({ PrtlBC::PERIODIC, PrtlBC::PERIODIC });
        }
      } else {
        raise::ErrorIf(flds_bc[0].size() != 1,
                       "invalid `grid.boundaries.fields`",
                       HERE);
        raise::ErrorIf(prtl_bc[0].size() != 1,
                       "invalid `grid.boundaries.particles`",
                       HERE);
        flds_bc_enum.push_back(
          { FldsBC::HORIZON, FldsBC::pick(fmt::toLower(flds_bc[0][0]).c_str()) });
        flds_bc_enum.push_back({ FldsBC::AXIS, FldsBC::AXIS });
        if (dim == Dim::_3D) {
          flds_bc_enum.push_back({ FldsBC::PERIODIC, FldsBC::PERIODIC });
        }
        prtl_bc_enum.push_back(
          { PrtlBC::HORIZON, PrtlBC::pick(fmt::toLower(prtl_bc[0][0]).c_str()) });
        prtl_bc_enum.push_back({ PrtlBC::AXIS, PrtlBC::AXIS });
        if (dim == Dim::_3D) {
          prtl_bc_enum.push_back({ PrtlBC::PERIODIC, PrtlBC::PERIODIC });
        }
      }
    }

    raise::ErrorIf(flds_bc_enum.size() != (std::size_t)dim,
                   "invalid inferred `grid.boundaries.fields`",
                   HERE);
    raise::ErrorIf(prtl_bc_enum.size() != (std::size_t)dim,
                   "invalid inferred `grid.boundaries.particles`",
                   HERE);
    boundaries_t<FldsBC> flds_bc_pairwise;
    boundaries_t<PrtlBC> prtl_bc_pairwise;
    for (unsigned short d = 0; d < (unsigned short)dim; ++d) {
      raise::ErrorIf(
        flds_bc_enum[d].size() != 2,
        fmt::format("invalid inferred `grid.boundaries.fields[%d]`", d),
        HERE);
      raise::ErrorIf(
        prtl_bc_enum[d].size() != 2,
        fmt::format("invalid inferred `grid.boundaries.particles[%d]`", d),
        HERE);
      flds_bc_pairwise.push_back({ flds_bc_enum[d][0], flds_bc_enum[d][1] });
      prtl_bc_pairwise.push_back({ prtl_bc_enum[d][0], prtl_bc_enum[d][1] });
    }
    set("grid.boundaries.fields", flds_bc_pairwise);
    set("grid.boundaries.particles", prtl_bc_pairwise);

    if (isPromised("grid.boundaries.absorb.ds")) {
      if (coord_enum == Coord::Cart) {
        auto min_extent = std::numeric_limits<real_t>::max();
        for (const auto& e : extent_pairwise) {
          min_extent = std::min(min_extent, e.second - e.first);
        }
        set("grid.boundaries.absorb.ds",
            toml::find_or(toml_data,
                          "grid",
                          "boundaries",
                          "absorb",
                          "ds",
                          min_extent * defaults::bc::absorb::ds_frac));
      } else {
        auto r_extent = extent_pairwise[0].second - extent_pairwise[0].first;
        set("grid.boundaries.absorb.ds",
            toml::find_or(toml_data,
                          "grid",
                          "boundaries",
                          "absorb",
                          "ds",
                          r_extent * defaults::bc::absorb::ds_frac));
      }
      set("grid.boundaries.absorb.coeff",
          toml::find_or(toml_data,
                        "grid",
                        "boundaries",
                        "absorb",
                        "coeff",
                        defaults::bc::absorb::coeff));
    }

    if (isPromised("grid.boundaries.atmosphere.temperature")) {
      const auto atm_T = toml::find<real_t>(toml_data,
                                            "grid",
                                            "boundaries",
                                            "atmosphere",
                                            "temperature");
      const auto atm_h = toml::find<real_t>(toml_data,
                                            "grid",
                                            "boundaries",
                                            "atmosphere",
                                            "height");
      set("grid.boundaries.atmosphere.temperature", atm_T);
      set("grid.boundaries.atmosphere.density",
          toml::find<real_t>(toml_data, "grid", "boundaries", "atmosphere", "density"));
      set("grid.boundaries.atmosphere.ds",
          toml::find_or(toml_data, "grid", "boundaries", "atmosphere", "ds", ZERO));
      set("grid.boundaries.atmosphere.height", atm_h);
      set("grid.boundaries.atmosphere.g", atm_T / atm_h);
      const auto atm_species = toml::find<std::pair<unsigned short, unsigned short>>(
        toml_data,
        "grid",
        "boundaries",
        "atmosphere",
        "species");
      set("grid.boundaries.atmosphere.species", atm_species);
    }

    // gca
    if (isPromised("algorithms.gca.e_ovr_b_max")) {
      set("algorithms.gca.e_ovr_b_max",
          toml::find_or(toml_data,
                        "algorithms",
                        "gca",
                        "e_ovr_b_max",
                        defaults::gca::EovrB_max));
      set("algorithms.gca.larmor_max",
          toml::find_or(toml_data, "algorithms", "gca", "larmor_max", ZERO));
    }

    // cooling
    if (isPromised("algorithms.synchrotron.gamma_rad")) {
      set("algorithms.synchrotron.gamma_rad",
          toml::find_or(toml_data,
                        "algorithms",
                        "synchrotron",
                        "gamma_rad",
                        defaults::synchrotron::gamma_rad));
    }
  }

  void SimulationParams::setSetupParams(const toml::value& toml_data) {
    /* [setup] -------------------------------------------------------------- */
    const auto& setup = toml::find_or(raw_data, "setup", toml::table {});
    for (const auto& [key, val] : setup) {
      if (val.is_boolean()) {
        set("setup." + key, (bool)(val.as_boolean()));
      } else if (val.is_integer()) {
        set("setup." + key, (int)(val.as_integer()));
      } else if (val.is_floating()) {
        set("setup." + key, (real_t)(val.as_floating()));
      } else if (val.is_string()) {
        set("setup." + key, (std::string)(val.as_string()));
      } else if (val.is_array()) {
        const auto val_arr = val.as_array();
        if (val_arr.size() == 0) {
          continue;
        } else {
          if (val_arr[0].is_integer()) {
            std::vector<int> vec;
            for (const auto& v : val_arr) {
              vec.push_back(v.as_integer());
            }
            set("setup." + key, vec);
          } else if (val_arr[0].is_floating()) {
            std::vector<real_t> vec;
            for (const auto& v : val_arr) {
              vec.push_back(v.as_floating());
            }
            set("setup." + key, vec);
          } else if (val_arr[0].is_boolean()) {
            std::vector<bool> vec;
            for (const auto& v : val_arr) {
              vec.push_back(v.as_boolean());
            }
            set("setup." + key, vec);
          } else if (val_arr[0].is_string()) {
            std::vector<std::string> vec;
            for (const auto& v : val_arr) {
              vec.push_back(v.as_string());
            }
            set("setup." + key, vec);
          } else if (val_arr[0].is_array()) {
            raise::Error("only 1D arrays allowed in [setup]", HERE);
          } else {
            raise::Error("invalid setup variable type", HERE);
          }
        }
      }
    }
  }

  void SimulationParams::setCheckpointParams(bool        is_resuming,
                                             std::size_t start_step,
                                             long double start_time) {
    set("checkpoint.is_resuming", is_resuming);
    set("checkpoint.start_step", start_step);
    set("checkpoint.start_time", start_time);
  }

  void SimulationParams::checkPromises() const {
    raise::ErrorIf(!promisesFulfilled(),
                   "Have not defined all the necessary variables",
                   HERE);
  }
} // namespace ntt<|MERGE_RESOLUTION|>--- conflicted
+++ resolved
@@ -502,24 +502,11 @@
                       defaults::output::flds_stride));
 
     // particles
-<<<<<<< HEAD
-    auto prtl_out = toml::find_or(raw_data,
-                                  "output",
-                                  "particles",
-                                  "species",
-                                  std::vector<unsigned short> {});
-    if (prtl_out.size() == 0) {
-      for (unsigned short i = 0; i < species.size(); ++i) {
-        prtl_out.push_back(i + 1);
-      }
-    }
-=======
     const auto prtl_out = toml::find_or(toml_data,
                                         "output",
                                         "particles",
                                         "species",
                                         std::vector<unsigned short> {});
->>>>>>> 859ee9ff
     set("output.particles.species", prtl_out);
     set("output.particles.stride",
         toml::find_or(toml_data,
