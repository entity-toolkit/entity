#include "enums.h"
#include "global.h"

#include "arch/kokkos_aliases.h"
#include "utils/error.h"
#include "utils/log.h"
#include "utils/numeric.h"

#include "metrics/kerr_schild.h"
#include "metrics/kerr_schild_0.h"
#include "metrics/minkowski.h"
#include "metrics/qkerr_schild.h"
#include "metrics/qspherical.h"
#include "metrics/spherical.h"

#include "framework/containers/particles.h"
#include "framework/domain/domain.h"
#include "framework/domain/metadomain.h"
#include "framework/parameters.h"

#include "kernels/divergences.hpp"
#include "kernels/fields_to_phys.hpp"
#include "kernels/particle_moments.hpp"
#include "kernels/prtls_to_phys.hpp"

#include <Kokkos_Core.hpp>
#include <Kokkos_ScatterView.hpp>
#include <Kokkos_StdAlgorithms.hpp>

#if defined(MPI_ENABLED)
  #include <mpi.h>
#endif // MPI_ENABLED

#include <algorithm>
#include <filesystem>
#include <iterator>
#include <vector>

namespace ntt {

  template <SimEngine::type S, class M>
  void Metadomain<S, M>::InitWriter(adios2::ADIOS*          ptr_adios,
                                    const SimulationParams& params,
                                    bool                    is_resuming) {
    raise::ErrorIf(
      l_subdomain_indices().size() != 1,
      "Output for now is only supported for one subdomain per rank",
      HERE);
    auto local_domain = subdomain_ptr(l_subdomain_indices()[0]);
    raise::ErrorIf(local_domain->is_placeholder(),
                   "local_domain is a placeholder",
                   HERE);
    const auto incl_ghosts = params.template get<bool>("output.debug.ghosts");

    auto glob_shape_with_ghosts = mesh().n_active();
    auto off_ncells_with_ghosts = local_domain->offset_ncells();
    auto off_ndomains           = local_domain->offset_ndomains();
    auto loc_shape_with_ghosts  = local_domain->mesh.n_active();
    if (incl_ghosts) {
      for (auto d { 0 }; d <= M::Dim; ++d) {
        glob_shape_with_ghosts[d] += 2 * N_GHOSTS * ndomains_per_dim()[d];
        off_ncells_with_ghosts[d] += 2 * N_GHOSTS * off_ndomains[d];
        loc_shape_with_ghosts[d]  += 2 * N_GHOSTS;
      }
    }

    g_writer.init(ptr_adios,
                  params.template get<std::string>("output.format"),
                  params.template get<std::string>("simulation.name"),
                  params.template get<bool>("output.separate_files"));
    g_writer.defineMeshLayout(glob_shape_with_ghosts,
                              off_ncells_with_ghosts,
                              loc_shape_with_ghosts,
                              { local_domain->index(), ndomains() },
                              params.template get<std::vector<unsigned int>>(
                                "output.fields.downsampling"),
                              incl_ghosts,
                              M::CoordType);
    const auto fields_to_write = params.template get<std::vector<std::string>>(
      "output.fields.quantities");
    const auto custom_fields_to_write = params.template get<std::vector<std::string>>(
      "output.fields.custom");
    std::vector<std::string> all_fields_to_write;
    std::merge(fields_to_write.begin(),
               fields_to_write.end(),
               custom_fields_to_write.begin(),
               custom_fields_to_write.end(),
               std::back_inserter(all_fields_to_write));
    const auto species_to_write = params.template get<std::vector<spidx_t>>(
      "output.particles.species");
    g_writer.defineFieldOutputs(S, all_fields_to_write);
    g_writer.defineParticleOutputs(M::PrtlDim, species_to_write);
    // spectra write all particle species
    std::vector<spidx_t> spectra_species {};
    for (const auto& sp : species_params()) {
      spectra_species.push_back(sp.index());
    }
    g_writer.defineSpectraOutputs(spectra_species);
    for (const auto& type : { "fields", "particles", "spectra" }) {
      g_writer.addTracker(type,
                          params.template get<timestep_t>(
                            "output." + std::string(type) + ".interval"),
                          params.template get<simtime_t>(
                            "output." + std::string(type) + ".interval_time"));
    }
    if (is_resuming and std::filesystem::exists(g_writer.fname())) {
      g_writer.setMode(adios2::Mode::Append);
    } else {
      g_writer.writeAttrs(params);
    }
  }

  template <SimEngine::type S, class M, FldsID::type F>
  void ComputeMoments(const SimulationParams& params,
                      const Mesh<M>&          mesh,
                      const std::vector<Particles<M::Dim, M::CoordType>>& prtl_species,
                      const std::vector<spidx_t>&        species,
                      const std::vector<unsigned short>& components,
                      ndfield_t<M::Dim, 6>&              buffer,
                      idx_t                              buff_idx) {
    std::vector<spidx_t> specs = species;
    if (specs.size() == 0) {
      // if no species specified, take all massive species
      for (auto& sp : prtl_species) {
        if (sp.mass() > 0) {
          specs.push_back(sp.index());
        }
      }
    }
    for (const auto& sp : specs) {
      raise::ErrorIf((sp > prtl_species.size()) or (sp == 0),
                     "Invalid species index " + std::to_string(sp),
                     HERE);
    }
    auto scatter_buff = Kokkos::Experimental::create_scatter_view(buffer);

    // some parameters
    const auto use_weights = params.template get<bool>("particles.use_weights");
    const auto ni2         = mesh.n_active(in::x2);
    const auto inv_n0      = ONE / params.template get<real_t>("scales.n0");
    const auto window      = params.template get<unsigned short>(
      "output.fields.mom_smooth");

    for (const auto& sp : specs) {
      auto& prtl_spec = prtl_species[sp - 1];
      // clang-format off
      Kokkos::parallel_for(
        "ComputeMoments",
        prtl_spec.rangeActiveParticles(),
        kernel::ParticleMoments_kernel<S, M, F, 6>(components, scatter_buff, buff_idx,
                                                   prtl_spec.i1, prtl_spec.i2, prtl_spec.i3,
                                                   prtl_spec.dx1, prtl_spec.dx2, prtl_spec.dx3,
                                                   prtl_spec.ux1, prtl_spec.ux2, prtl_spec.ux3,
                                                   prtl_spec.phi, prtl_spec.weight, prtl_spec.tag,
                                                   prtl_spec.mass(), prtl_spec.charge(),
                                                   use_weights,
                                                   mesh.metric, mesh.flds_bc(),
                                                   ni2, inv_n0, window));
      // clang-format on
    }
    Kokkos::Experimental::contribute(buffer, scatter_buff);
  }

  template <Dimension D, int N, int M>
  void DeepCopyFields(ndfield_t<D, N>&     fld_from,
                      ndfield_t<D, M>&     fld_to,
                      const range_tuple_t& from,
                      const range_tuple_t& to) {
    for (auto d { 0u }; d < D; ++d) {
      raise::ErrorIf(fld_from.extent(d) != fld_to.extent(d),
                     "Fields have different sizes " +
                       std::to_string(fld_from.extent(d)) +
                       " != " + std::to_string(fld_to.extent(d)),
                     HERE);
    }
    if constexpr (D == Dim::_1D) {
      Kokkos::deep_copy(Kokkos::subview(fld_to, Kokkos::ALL, to),
                        Kokkos::subview(fld_from, Kokkos::ALL, from));
    } else if constexpr (D == Dim::_2D) {
      Kokkos::deep_copy(Kokkos::subview(fld_to, Kokkos::ALL, Kokkos::ALL, to),
                        Kokkos::subview(fld_from, Kokkos::ALL, Kokkos::ALL, from));
    } else if constexpr (D == Dim::_3D) {
      Kokkos::deep_copy(
        Kokkos::subview(fld_to, Kokkos::ALL, Kokkos::ALL, Kokkos::ALL, to),
        Kokkos::subview(fld_from, Kokkos::ALL, Kokkos::ALL, Kokkos::ALL, from));
    }
  }

  template <SimEngine::type S, class M>
  auto Metadomain<S, M>::Write(
    const SimulationParams& params,
    timestep_t              current_step,
    timestep_t              finished_step,
    simtime_t               current_time,
    simtime_t               finished_time,
    std::function<
      void(const std::string&, ndfield_t<M::Dim, 6>&, std::size_t, const Domain<S, M>&)>
      CustomFieldOutput) -> bool {
    raise::ErrorIf(
      l_subdomain_indices().size() != 1,
      "Output for now is only supported for one subdomain per rank",
      HERE);
    const auto write_fields = params.template get<bool>(
                                "output.fields.enable") and
                              g_writer.shouldWrite("fields",
                                                   finished_step,
                                                   finished_time);
    const auto write_particles = params.template get<bool>(
                                   "output.particles.enable") and
                                 g_writer.shouldWrite("particles",
                                                      finished_step,
                                                      finished_time);
    const auto write_spectra = params.template get<bool>(
                                 "output.spectra.enable") and
                               g_writer.shouldWrite("spectra",
                                                    finished_step,
                                                    finished_time);
    const auto extension = params.template get<std::string>("output.format");
    if (not(write_fields or write_particles or write_spectra) and
        extension != "disabled") {
      return false;
    }
    auto local_domain = subdomain_ptr(l_subdomain_indices()[0]);
    raise::ErrorIf(local_domain->is_placeholder(),
                   "local_domain is a placeholder",
                   HERE);
    logger::Checkpoint("Writing output", HERE);
    if (write_fields) {
      g_writer.beginWriting(WriteMode::Fields, current_step, current_time);
      const auto incl_ghosts = params.template get<bool>("output.debug.ghosts");
      const auto dwn         = params.template get<std::vector<unsigned int>>(
        "output.fields.downsampling");

<<<<<<< HEAD
      auto off_ncells_with_ghosts = local_domain->offset_ncells();
      auto loc_shape_with_ghosts  = local_domain->mesh.n_active();
      { // compute positions/sizes of meshblocks in cells in all dimensions
        const auto off_ndomains = local_domain->offset_ndomains();
        if (incl_ghosts) {
          for (auto d { 0 }; d <= M::Dim; ++d) {
            off_ncells_with_ghosts[d] += 2 * N_GHOSTS * off_ndomains[d];
            loc_shape_with_ghosts[d]  += 2 * N_GHOSTS;
          }
        }
      }
      for (unsigned short dim = 0; dim < M::Dim; ++dim) {
=======
      for (auto dim { 0u }; dim < M::Dim; ++dim) {
>>>>>>> bfbef1c3
        const auto l_size   = local_domain->mesh.n_active()[dim];
        const auto l_offset = local_domain->offset_ncells()[dim];
        const auto g_size   = mesh().n_active()[dim];

        const auto dwn_in_dim = dwn[dim];

        const double n = l_size;
        const double d = dwn_in_dim;
        const double l = l_offset;
        const double f = math::ceil(l / d) * d - l;

        const auto first_cell = static_cast<ncells_t>(f);
        const auto l_size_dwn = static_cast<ncells_t>(math::ceil((n - f) / d));

        const auto is_last = l_offset + l_size == g_size;

        const auto add_ghost = (incl_ghosts ? 2 * N_GHOSTS : 0);
        const auto add_last  = (is_last ? 1 : 0);

        array_t<real_t*> xc { "Xc", l_size_dwn + add_ghost };
        array_t<real_t*> xe { "Xe", l_size_dwn + add_ghost + add_last };

        const auto offset = (incl_ghosts ? N_GHOSTS : 0);
        const auto ncells = l_size_dwn;

        const auto& metric = local_domain->mesh.metric;

        Kokkos::parallel_for(
          "GenerateMesh",
          ncells,
          Lambda(index_t i_dwn) {
            const auto      i  = first_cell + i_dwn * dwn_in_dim;
            const auto      i_ = static_cast<real_t>(i);
            coord_t<M::Dim> x_Cd { ZERO }, x_Ph { ZERO };
            x_Cd[dim] = i_ + HALF;
            // TODO : change to convert by component
            metric.template convert<Crd::Cd, Crd::Ph>(x_Cd, x_Ph);
            xc(offset + i_dwn) = x_Ph[dim];
            x_Cd[dim]          = i_;
            metric.template convert<Crd::Cd, Crd::Ph>(x_Cd, x_Ph);
            xe(offset + i_dwn) = x_Ph[dim];
            if (is_last && i_dwn == ncells - 1) {
              x_Cd[dim] = i_ + ONE;
              metric.template convert<Crd::Cd, Crd::Ph>(x_Cd, x_Ph);
              xe(offset + i_dwn + 1) = x_Ph[dim];
            }
          });
        g_writer.writeMesh(
          dim,
          xc,
          xe,
          { off_ncells_with_ghosts[dim], loc_shape_with_ghosts[dim] });
      }
      const auto output_asis = params.template get<bool>("output.debug.as_is");
      // !TODO: this can probably be optimized to dump things at once
      for (auto& fld : g_writer.fieldWriters()) {
        Kokkos::deep_copy(local_domain->fields.bckp, ZERO);
        std::vector<std::string> names;
        std::vector<std::size_t> addresses;
        if (fld.comp.size() == 0 || fld.comp.size() == 1) { // scalar
          names.push_back(fld.name());
          addresses.push_back(0);
          if (fld.is_moment()) {
            // output a particle distribution moment (single component)
            // this includes T, Rho, Charge, N, Nppc
            const auto c = static_cast<idx_t>(addresses.back());
            if (fld.id() == FldsID::T) {
              raise::ErrorIf(fld.comp.size() != 1,
                             "Wrong # of components requested for T output",
                             HERE);
              ComputeMoments<S, M, FldsID::T>(params,
                                              local_domain->mesh,
                                              local_domain->species,
                                              fld.species,
                                              fld.comp[0],
                                              local_domain->fields.bckp,
                                              c);
            } else if (fld.id() == FldsID::Rho) {
              ComputeMoments<S, M, FldsID::Rho>(params,
                                                local_domain->mesh,
                                                local_domain->species,
                                                fld.species,
                                                {},
                                                local_domain->fields.bckp,
                                                c);
            } else if (fld.id() == FldsID::Charge) {
              ComputeMoments<S, M, FldsID::Charge>(params,
                                                   local_domain->mesh,
                                                   local_domain->species,
                                                   fld.species,
                                                   {},
                                                   local_domain->fields.bckp,
                                                   c);
            } else if (fld.id() == FldsID::N) {
              ComputeMoments<S, M, FldsID::N>(params,
                                              local_domain->mesh,
                                              local_domain->species,
                                              fld.species,
                                              {},
                                              local_domain->fields.bckp,
                                              c);
            } else if (fld.id() == FldsID::Nppc) {
              ComputeMoments<S, M, FldsID::Nppc>(params,
                                                 local_domain->mesh,
                                                 local_domain->species,
                                                 fld.species,
                                                 {},
                                                 local_domain->fields.bckp,
                                                 c);
            } else if (fld.id() == FldsID::V) {
              if constexpr (S != SimEngine::GRPIC) {
                ComputeMoments<S, M, FldsID::V>(params,
                                                local_domain->mesh,
                                                local_domain->species,
                                                fld.species,
                                                fld.comp[0],
                                                local_domain->fields.bckp,
                                                c);
              } else {
                raise::Error("Bulk velocity not supported for GRPIC", HERE);
              }
            } else {
              raise::Error("Wrong moment requested for output", HERE);
            }
          } else if (fld.is_divergence()) {
            // @TODO: is this correct for GR too? not em0?
            const auto c = static_cast<idx_t>(addresses.back());
            Kokkos::parallel_for(
              "ComputeDivergence",
              local_domain->mesh.rangeActiveCells(),
              kernel::ComputeDivergence_kernel<M, 6>(local_domain->mesh.metric,
                                                     local_domain->fields.em,
                                                     local_domain->fields.bckp,
                                                     c));
          } else if (fld.is_custom()) {
            if (CustomFieldOutput) {
              CustomFieldOutput(fld.name().substr(1),
                                local_domain->fields.bckp,
                                addresses.back(),
                                *local_domain);
            } else {
              raise::Error("Custom output requested but no function provided",
                           HERE);
            }
          } else {
            raise::Error("Wrong # of components requested for "
                         "non-moment/non-custom output",
                         HERE);
          }
          SynchronizeFields(*local_domain,
                            Comm::Bckp,
                            { addresses.back(), addresses.back() + 1 });
        } else if (fld.comp.size() == 3) { // vector
          for (auto i = 0; i < 3; ++i) {
            names.push_back(fld.name(i));
            addresses.push_back(i + 3);
          }
          if (fld.is_moment()) {
            for (auto i = 0; i < 3; ++i) {
              const auto c = static_cast<idx_t>(addresses[i]);
              if (fld.id() == FldsID::T) {
                raise::ErrorIf(fld.comp[i].size() != 2,
                               "Wrong # of components requested for moment",
                               HERE);
                ComputeMoments<S, M, FldsID::T>(params,
                                                local_domain->mesh,
                                                local_domain->species,
                                                fld.species,
                                                fld.comp[i],
                                                local_domain->fields.bckp,
                                                c);
              } else if (fld.id() == FldsID::V) {
                raise::ErrorIf(fld.comp[i].size() != 1,
                               "Wrong # of components requested for 3vel",
                               HERE);
                if constexpr (S == SimEngine::SRPIC) {
                  ComputeMoments<S, M, FldsID::V>(params,
                                                  local_domain->mesh,
                                                  local_domain->species,
                                                  fld.species,
                                                  fld.comp[i],
                                                  local_domain->fields.bckp,
                                                  c);
                } else {
                  raise::Error("Bulk velocity not supported for GRPIC", HERE);
                }
              } else {
                raise::Error("Wrong moment requested for output", HERE);
              }
            }
            raise::ErrorIf(addresses[1] - addresses[0] !=
                             addresses[2] - addresses[1],
                           "Indices for the backup are not contiguous",
                           HERE);
            SynchronizeFields(*local_domain,
                              Comm::Bckp,
                              { addresses[0], addresses[2] + 1 });
            if constexpr (S == SimEngine::SRPIC) {
              if (fld.id() == FldsID::V) {
                // normalize 3vel * rho (combuted above) by rho
                ComputeMoments<S, M, FldsID::Rho>(params,
                                                  local_domain->mesh,
                                                  local_domain->species,
                                                  fld.species,
                                                  {},
                                                  local_domain->fields.bckp,
                                                  0u);
                SynchronizeFields(*local_domain, Comm::Bckp, { 0, 1 });
                Kokkos::parallel_for("NormalizeVectorByRho",
                                     local_domain->mesh.rangeActiveCells(),
                                     kernel::NormalizeVectorByRho_kernel<M::Dim, 6>(
                                       local_domain->fields.bckp,
                                       local_domain->fields.bckp,
                                       0,
                                       addresses[0],
                                       addresses[1],
                                       addresses[2]));
              }
            }
          } else {
            // copy fields to bckp (:, 0, 1, 2)
            // if as-is specified ==> copy directly to 3, 4, 5
            range_tuple_t copy_to = { 0, 3 };
            if (output_asis) {
              copy_to = { 3, 6 };
            }
            if (fld.is_current()) {
              DeepCopyFields<M::Dim, 3, 6>(local_domain->fields.cur,
                                           local_domain->fields.bckp,
                                           { cur::jx1, cur::jx3 + 1 },
                                           copy_to);
            } else if (fld.is_field()) {
              if (S == SimEngine::GRPIC && fld.is_gr_aux_field()) {
                if (fld.is_efield()) {
                  // GR: E
                  DeepCopyFields<M::Dim, 6, 6>(local_domain->fields.aux,
                                               local_domain->fields.bckp,
                                               { em::ex1, em::ex3 + 1 },
                                               copy_to);
                } else {
                  // GR: H
                  DeepCopyFields<M::Dim, 6, 6>(local_domain->fields.aux,
                                               local_domain->fields.bckp,
                                               { em::hx1, em::hx3 + 1 },
                                               copy_to);
                }
              } else {
                if (fld.is_efield()) {
                  // GR/SR: D/E
                  DeepCopyFields<M::Dim, 6, 6>(local_domain->fields.em,
                                               local_domain->fields.bckp,
                                               { em::ex1, em::ex3 + 1 },
                                               copy_to);
                } else {
                  // GR/SR: B
                  DeepCopyFields<M::Dim, 6, 6>(local_domain->fields.em,
                                               local_domain->fields.bckp,
                                               { em::bx1, em::bx3 + 1 },
                                               copy_to);
                }
              }
            } else {
              raise::Error("Wrong field requested for output", HERE);
            }
            if (not output_asis) {
              // copy fields from bckp(:, 0, 1, 2) -> bckp(:, 3, 4, 5)
              // converting to proper basis and properly interpolating
              list_t<idx_t, 3> comp_from = { 0, 1, 2 };
              list_t<idx_t, 3> comp_to   = { 3, 4, 5 };
              DeepCopyFields<M::Dim, 6, 6>(local_domain->fields.bckp,
                                           local_domain->fields.bckp,
                                           { 0, 3 },
                                           { 3, 6 });
              Kokkos::parallel_for("FieldsToPhys",
                                   local_domain->mesh.rangeActiveCells(),
                                   kernel::FieldsToPhys_kernel<M, 6, 6>(
                                     local_domain->fields.bckp,
                                     local_domain->fields.bckp,
                                     comp_from,
                                     comp_to,
                                     fld.interp_flag | fld.prepare_flag,
                                     local_domain->mesh.metric));
            }
          }
        } else if (fld.comp.size() == 6) { // tensor
          raise::ErrorIf(not fld.is_moment() or fld.id() != FldsID::T,
                         "Only T tensor has 6 components",
                         HERE);
          for (auto i = 0; i < 6; ++i) {
            names.push_back(fld.name(i));
            addresses.push_back(i);
            const auto c = static_cast<idx_t>(addresses.back());
            raise::ErrorIf(fld.comp[i].size() != 2,
                           "Wrong # of components requested for moment",
                           HERE);
            ComputeMoments<S, M, FldsID::T>(params,
                                            local_domain->mesh,
                                            local_domain->species,
                                            fld.species,
                                            fld.comp[i],
                                            local_domain->fields.bckp,
                                            c);
          }
          SynchronizeFields(*local_domain,
                            Comm::Bckp,
                            { addresses[0], addresses[5] + 1 });
        } else {
          raise::Error("Wrong # of components requested for output", HERE);
        }
        g_writer.writeField<M::Dim, 6>(names, local_domain->fields.bckp, addresses);
      }
      g_writer.endWriting(WriteMode::Fields);
    } // end shouldWrite("fields", step, time)

    if (write_particles) {
      g_writer.beginWriting(WriteMode::Particles, current_step, current_time);
      const auto prtl_stride = params.template get<npart_t>(
        "output.particles.stride");
      for (const auto& prtl : g_writer.speciesWriters()) {
        auto& species = local_domain->species[prtl.species() - 1];
        if (not species.is_sorted()) {
          species.RemoveDead();
        }
        const npart_t    nout = species.npart() / prtl_stride;
        array_t<real_t*> buff_x1, buff_x2, buff_x3;
        array_t<real_t*> buff_ux1 { "u1", nout };
        array_t<real_t*> buff_ux2 { "ux2", nout };
        array_t<real_t*> buff_ux3 { "ux3", nout };
        array_t<real_t*> buff_wei { "w", nout };
        if constexpr (M::Dim == Dim::_1D or M::Dim == Dim::_2D or
                      M::Dim == Dim::_3D) {
          buff_x1 = array_t<real_t*> { "x1", nout };
        }
        if constexpr (M::Dim == Dim::_2D or M::Dim == Dim::_3D) {
          buff_x2 = array_t<real_t*> { "x2", nout };
        }
        if constexpr (M::Dim == Dim::_3D or
                      ((D == Dim::_2D) and (M::CoordType != Coord::Cart))) {
          buff_x3 = array_t<real_t*> { "x3", nout };
        }
        if (nout > 0) {
          // clang-format off
          Kokkos::parallel_for(
            "PrtlToPhys",
            nout,
            kernel::PrtlToPhys_kernel<S, M>(prtl_stride,
                                            buff_x1, buff_x2, buff_x3,
                                            buff_ux1, buff_ux2, buff_ux3,
                                            buff_wei,
                                            species.i1, species.i2, species.i3,
                                            species.dx1, species.dx2, species.dx3,
                                            species.ux1, species.ux2, species.ux3,
                                            species.phi, species.weight,
                                            local_domain->mesh.metric));
          // clang-format on
        }
        npart_t offset   = 0;
        npart_t glob_tot = nout;
#if defined(MPI_ENABLED)
        auto glob_nout = std::vector<npart_t>(g_ndomains);
        MPI_Allgather(&nout,
                      1,
                      mpi::get_type<npart_t>(),
                      glob_nout.data(),
                      1,
                      mpi::get_type<npart_t>(),
                      MPI_COMM_WORLD);
        glob_tot = 0;
        for (auto r = 0; r < g_mpi_size; ++r) {
          if (r < g_mpi_rank) {
            offset += glob_nout[r];
          }
          glob_tot += glob_nout[r];
        }
#endif // MPI_ENABLED
        g_writer.writeParticleQuantity(buff_wei, glob_tot, offset, prtl.name("W", 0));
        g_writer.writeParticleQuantity(buff_ux1, glob_tot, offset, prtl.name("U", 1));
        g_writer.writeParticleQuantity(buff_ux2, glob_tot, offset, prtl.name("U", 2));
        g_writer.writeParticleQuantity(buff_ux3, glob_tot, offset, prtl.name("U", 3));
        if constexpr (M::Dim == Dim::_1D or M::Dim == Dim::_2D or
                      M::Dim == Dim::_3D) {
          g_writer.writeParticleQuantity(buff_x1, glob_tot, offset, prtl.name("X", 1));
        }
        if constexpr (M::Dim == Dim::_2D or M::Dim == Dim::_3D) {
          g_writer.writeParticleQuantity(buff_x2, glob_tot, offset, prtl.name("X", 2));
        }
        if constexpr (M::Dim == Dim::_3D or
                      ((D == Dim::_2D) and (M::CoordType != Coord::Cart))) {
          g_writer.writeParticleQuantity(buff_x3, glob_tot, offset, prtl.name("X", 3));
        }
      }
      g_writer.endWriting(WriteMode::Particles);
    } // end shouldWrite("particles", step, time)

    if (write_spectra) {
      g_writer.beginWriting(WriteMode::Spectra, current_step, current_time);
      const auto log_bins = params.template get<bool>(
        "output.spectra.log_bins");
      const auto n_bins = params.template get<std::size_t>(
        "output.spectra.n_bins");
      auto e_min = params.template get<real_t>("output.spectra.e_min");
      auto e_max = params.template get<real_t>("output.spectra.e_max");
      if (log_bins) {
        e_min = math::log10(e_min);
        e_max = math::log10(e_max);
      }
      array_t<real_t*> energy { "energy", n_bins + 1 };
      Kokkos::parallel_for(
        "GenerateEnergyBins",
        n_bins + 1,
        Lambda(index_t e) {
          if (log_bins) {
            energy(e) = math::pow(10.0, e_min + (e_max - e_min) * e / n_bins);
          } else {
            energy(e) = e_min + (e_max - e_min) * e / n_bins;
          }
        });
      for (const auto& spec : g_writer.spectraWriters()) {
        auto&            species = local_domain->species[spec.species() - 1];
        array_t<real_t*> dn { "dn", n_bins };
        auto       dn_scatter = Kokkos::Experimental::create_scatter_view(dn);
        auto       ux1        = species.ux1;
        auto       ux2        = species.ux2;
        auto       ux3        = species.ux3;
        auto       weight     = species.weight;
        auto       tag        = species.tag;
        const auto is_massive = species.mass() > 0.0f;
        Kokkos::parallel_for(
          "ComputeSpectra",
          species.rangeActiveParticles(),
          Lambda(index_t p) {
            if (tag(p) != ParticleTag::alive) {
              return;
            }
            real_t en;
            if (is_massive) {
              en = U2GAMMA(ux1(p), ux2(p), ux3(p)) - ONE;
            } else {
              en = NORM(ux1(p), ux2(p), ux3(p));
            }
            if (log_bins) {
              en = math::log10(en);
            }
            std::size_t e_ind = 0;
            if (en <= e_min) {
              e_ind = 0;
            } else if (en >= e_max) {
              e_ind = n_bins;
            } else {
              e_ind = static_cast<std::size_t>(
                static_cast<real_t>(n_bins) * (en - e_min) / (e_max - e_min));
            }
            auto dn_acc    = dn_scatter.access();
            dn_acc(e_ind) += weight(p);
          });
        Kokkos::Experimental::contribute(dn, dn_scatter);
        g_writer.writeSpectrum(dn, spec.name());
      }
      g_writer.writeSpectrumBins(energy, "sEbn");
      g_writer.endWriting(WriteMode::Spectra);
    } // end shouldWrite("spectra", step, time)

    return true;
  }

  template struct Metadomain<SimEngine::SRPIC, metric::Minkowski<Dim::_1D>>;
  template struct Metadomain<SimEngine::SRPIC, metric::Minkowski<Dim::_2D>>;
  template struct Metadomain<SimEngine::SRPIC, metric::Minkowski<Dim::_3D>>;
  template struct Metadomain<SimEngine::SRPIC, metric::Spherical<Dim::_2D>>;
  template struct Metadomain<SimEngine::SRPIC, metric::QSpherical<Dim::_2D>>;
  template struct Metadomain<SimEngine::GRPIC, metric::KerrSchild<Dim::_2D>>;
  template struct Metadomain<SimEngine::GRPIC, metric::QKerrSchild<Dim::_2D>>;
  template struct Metadomain<SimEngine::GRPIC, metric::KerrSchild0<Dim::_2D>>;

} // namespace ntt<|MERGE_RESOLUTION|>--- conflicted
+++ resolved
@@ -231,7 +231,6 @@
       const auto dwn         = params.template get<std::vector<unsigned int>>(
         "output.fields.downsampling");
 
-<<<<<<< HEAD
       auto off_ncells_with_ghosts = local_domain->offset_ncells();
       auto loc_shape_with_ghosts  = local_domain->mesh.n_active();
       { // compute positions/sizes of meshblocks in cells in all dimensions
@@ -243,10 +242,7 @@
           }
         }
       }
-      for (unsigned short dim = 0; dim < M::Dim; ++dim) {
-=======
       for (auto dim { 0u }; dim < M::Dim; ++dim) {
->>>>>>> bfbef1c3
         const auto l_size   = local_domain->mesh.n_active()[dim];
         const auto l_offset = local_domain->offset_ncells()[dim];
         const auto g_size   = mesh().n_active()[dim];
