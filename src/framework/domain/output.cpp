--- conflicted
+++ resolved
@@ -24,7 +24,6 @@
 #include "kernels/prtls_to_phys.hpp"
 
 #include <Kokkos_Core.hpp>
-#include <Kokkos_Core_fwd.hpp>
 #include <Kokkos_ScatterView.hpp>
 #include <Kokkos_StdAlgorithms.hpp>
 
@@ -201,7 +200,6 @@
 
       Kokkos::parallel_for(
         "ComputeVectorPotential",
-<<<<<<< HEAD
         policy,
         Lambda(const TeamPolicy::member_type& team_member) {
           index_t i1 = team_member.league_rank();
@@ -221,23 +219,6 @@
               }
               update += input_val;
             });
-=======
-        mesh.rangeActiveCells(),
-        Lambda(index_t i, index_t j) {
-          const real_t i_ { static_cast<real_t>(static_cast<int>(i) - (N_GHOSTS)) };
-          const auto k_min = (i2_min - (N_GHOSTS)) + 1;
-          const auto k_max = (j - (N_GHOSTS));
-          real_t     A3    = ZERO;
-          for (auto k { k_min }; k <= k_max; ++k) {
-            real_t k_ = static_cast<real_t>(k);
-            real_t sqrt_detH_ij1 { mesh.metric.sqrt_det_h({ i_, k_ - HALF }) };
-            real_t sqrt_detH_ij2 { mesh.metric.sqrt_det_h({ i_, k_ + HALF }) };
-            auto   k1 { k + N_GHOSTS };
-            A3 += HALF * (sqrt_detH_ij1 * EM(i, k1 - 1, em::bx1) +
-                          sqrt_detH_ij2 * EM(i, k1, em::bx1));
-          }
-          buffer(i, j, buff_idx) = A3;
->>>>>>> fa0f1118
         });
 
 #if defined(MPI_ENABLED)
