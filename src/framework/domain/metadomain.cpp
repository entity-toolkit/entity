#include "framework/domain/metadomain.h"

#include "enums.h"
#include "global.h"

#include "arch/mpi_aliases.h"
#include "utils/comparators.h"
#include "utils/error.h"
#include "utils/tools.h"

#include "metrics/kerr_schild.h"
#include "metrics/kerr_schild_0.h"
#include "metrics/minkowski.h"
#include "metrics/qkerr_schild.h"
#include "metrics/qspherical.h"
#include "metrics/spherical.h"

#include "framework/domain/domain.h"

#if defined(MPI_ENABLED)
  #include <mpi.h>
#endif

#include <limits>
#include <map>
#include <memory>
#include <string>
#include <vector>

namespace ntt {

  template <SimEngine::type S, class M>
  Metadomain<S, M>::Metadomain(unsigned int            global_ndomains,
                               const std::vector<int>& global_decomposition,
                               const std::vector<ncells_t>& global_ncells,
                               const boundaries_t<real_t>&  global_extent,
                               const boundaries_t<FldsBC>&  global_flds_bc,
                               const boundaries_t<PrtlBC>&  global_prtl_bc,
                               const std::map<std::string, real_t>& metric_params,
                               const std::vector<ParticleSpecies>& species_params)
    : g_ndomains { global_ndomains }
    , g_decomposition { global_decomposition }
    , g_mesh { global_ncells, global_extent, metric_params, global_flds_bc, global_prtl_bc }
    , g_metric_params { metric_params }
    , g_species_params { species_params } {
#if defined(MPI_ENABLED)
    MPI_Comm_size(MPI_COMM_WORLD, &g_mpi_size);
    MPI_Comm_rank(MPI_COMM_WORLD, &g_mpi_rank);
    raise::ErrorIf(global_ndomains != (unsigned int)g_mpi_size,
                   "Exactly 1 domain per MPI rank is allowed",
                   HERE);
#endif
    initialValidityCheck();

    createEmptyDomains();
    redefineNeighbors();
    redefineBoundaries();

    finalValidityCheck();
    metricCompatibilityCheck();
  }

  template <SimEngine::type S, class M>
  void Metadomain<S, M>::initialValidityCheck() const {
    // ensure everything has the correct shape
    raise::ErrorIf(g_decomposition.size() != (std::size_t)D,
                   "Invalid number of dimensions in g_decomposition",
                   HERE);
    raise::ErrorIf(g_mesh.n_active().size() != (std::size_t)D,
                   "Invalid number of dimensions in g_mesh.n_all()",
                   HERE);
    raise::ErrorIf(g_mesh.extent().size() != (std::size_t)D,
                   "Invalid number of dimensions in g_mesh.extent()",
                   HERE);
    raise::ErrorIf(g_mesh.flds_bc().size() != (std::size_t)D,
                   "Invalid number of dimensions in g_mesh.flds_bc()",
                   HERE);
    raise::ErrorIf(g_mesh.prtl_bc().size() != (std::size_t)D,
                   "Invalid number of dimensions in g_mesh.prtl_bc()",
                   HERE);
#if defined(MPI_ENABLED)
    int init_flag;
    int status = MPI_Initialized(&init_flag);
    raise::ErrorIf((status != MPI_SUCCESS) || (init_flag != 1),
                   "MPI not initialized",
                   HERE);
    raise::ErrorIf((unsigned int)g_mpi_size != g_ndomains,
                   "ndomains != g_mpi_size is not implemented with MPI",
                   HERE);

#else // not MPI_ENABLED
  #if !defined(DEBUG)
    raise::ErrorIf(g_ndomains != 1,
                   "ndomains > 1 is not implemented for non-DEBUG purposes",
                   HERE);
  #endif
#endif // MPI_ENABLED
  }

  template <SimEngine::type S, class M>
  void Metadomain<S, M>::createEmptyDomains() {
    /* decompose and compute cell & domain offsets ------------------------ */
    auto d_ncells = tools::Decompose(g_ndomains, g_mesh.n_active(), g_decomposition);
    raise::ErrorIf(d_ncells.size() != (std::size_t)D,
                   "Invalid number of dimensions received",
                   HERE);
    auto d_offset_ncells = std::vector<std::vector<ncells_t>> {};
    auto d_offset_ndoms  = std::vector<std::vector<unsigned int>> {};
    for (auto& d : d_ncells) {
      g_ndomains_per_dim.push_back(d.size());
      auto offset_ncell = std::vector<ncells_t> { 0 };
      auto offset_ndom  = std::vector<unsigned int> { 0 };
      for (auto i { 1u }; i < d.size(); ++i) {
        auto di = d[i - 1];
        offset_ncell.push_back(offset_ncell.back() + di);
        offset_ndom.push_back(offset_ndom.back() + 1);
      }
      d_offset_ncells.push_back(offset_ncell);
      d_offset_ndoms.push_back(offset_ndom);
    }

    /* compute tensor products of the domain decompositions --------------- */
    // works similar to np.meshgrid()
    const auto domain_ncells        = tools::TensorProduct<ncells_t>(d_ncells);
    const auto domain_offset_ncells = tools::TensorProduct<ncells_t>(
      d_offset_ncells);
    const auto domain_offset_ndoms = tools::TensorProduct<unsigned int>(
      d_offset_ndoms);

    g_domain_offsets = domain_offset_ndoms;

    /* create the domains ------------------------------------------------- */
    if (not g_subdomains.empty()) {
      g_subdomains.clear();
    }
    for (unsigned int idx { 0 }; idx < g_ndomains; ++idx) {
      auto                 l_offset_ndomains = domain_offset_ndoms[idx];
      auto                 l_ncells          = domain_ncells[idx];
      auto                 l_offset_ncells   = domain_offset_ncells[idx];
      boundaries_t<real_t> l_extent;
      coord_t<D>           low_corner_Code { ZERO }, up_corner_Code { ZERO };
      coord_t<D>           low_corner_Phys { ZERO }, up_corner_Phys { ZERO };
      for (auto d { 0u }; d < D; d++) {
        low_corner_Code[d] = (real_t)l_offset_ncells[d];
        up_corner_Code[d]  = (real_t)(l_offset_ncells[d] + l_ncells[d]);
      }
      g_mesh.metric.template convert<Crd::Cd, Crd::Ph>(low_corner_Code,
                                                       low_corner_Phys);
      g_mesh.metric.template convert<Crd::Cd, Crd::Ph>(up_corner_Code,
                                                       up_corner_Phys);
      for (auto d { 0 }; d < (short)D; ++d) {
        l_extent.push_back({ low_corner_Phys[d], up_corner_Phys[d] });
      }

#if defined(MPI_ENABLED)
      // !TODO: need to change to support multiple domains per rank
      // assuming ONE local subdomain
      const auto local = ((int)idx == g_mpi_rank);
      if (not local) {
        g_subdomains.emplace_back(false,
                                  idx,
                                  l_offset_ndomains,
                                  l_offset_ncells,
                                  l_ncells,
                                  l_extent,
                                  g_metric_params,
                                  g_species_params);
      } else {
        g_subdomains.emplace_back(idx,
                                  l_offset_ndomains,
                                  l_offset_ncells,
                                  l_ncells,
                                  l_extent,
                                  g_metric_params,
                                  g_species_params);
      }
      g_subdomains.back().set_mpi_rank(idx);
      if (g_subdomains.back().mpi_rank() == g_mpi_rank) {
        g_local_subdomain_indices.push_back(idx);
      }
#else  // not MPI_ENABLED
      g_subdomains.emplace_back(idx,
                                l_offset_ndomains,
                                l_offset_ncells,
                                l_ncells,
                                l_extent,
                                g_metric_params,
                                g_species_params);
      g_local_subdomain_indices.push_back(idx);
#endif // MPI_ENABLED
      g_domain_offset2index[l_offset_ndomains] = idx;
    }
  }

  template <SimEngine::type S, class M>
  void Metadomain<S, M>::redefineNeighbors() {
    for (unsigned int idx { 0 }; idx < g_ndomains; ++idx) {
      // offset of the subdomain[idx]
      auto&      current_domain = g_subdomains[idx];
      const auto current_offset = current_domain.offset_ndomains();
      for (const auto& direction : dir::Directions<D>::all) {
        // find the neighbor by its offset in specific direction
        auto nghbr_offset = current_offset;
        for (auto d { 0 }; d < (short)D; ++d) { // loop over all dimensions
          auto dir = direction[d];
          // find the neighbor offset in the direction dir, dimension d
          if ((dir == -1) && (current_offset[d] == 0)) {
            // left edge
            // rollover from left wall
            nghbr_offset[d] = g_ndomains_per_dim[d] - 1;
          } else if ((dir == 1) &&
                     (current_offset[d] == g_ndomains_per_dim[d] - 1)) {
            // rollover from right wall
            nghbr_offset[d] = 0;
          } else {
            // otherwise just shift the offset in the right direction
            // to get the neighbor
            nghbr_offset[d] += dir;
          }
        }
        // pointer to the neighbor candidate
        raise::ErrorIf(g_domain_offset2index.find(nghbr_offset) ==
                         g_domain_offset2index.end(),
                       "Neighbor candidate not found",
                       HERE);
        const auto idx = g_domain_offset2index.at(nghbr_offset);
        raise::ErrorIf(idx >= g_subdomains.size(),
                       "Neighbor candidate not found",
                       HERE);
        current_domain.set_neighbor_idx(direction, idx);
      }
    }
  }

  template <SimEngine::type S, class M>
  void Metadomain<S, M>::redefineBoundaries() {
    for (unsigned int idx { 0 }; idx < g_ndomains; ++idx) {
      // offset of the subdomain[idx]
      auto&      current_domain = g_subdomains[idx];
      const auto current_offset = current_domain.offset_ndomains();
      for (auto direction : dir::Directions<D>::orth) {
        FldsBC flds_bc { FldsBC::INVALID };
        PrtlBC prtl_bc { PrtlBC::INVALID };
        for (auto d { 0 }; d < (short)D; ++d) {
          auto dir = direction[d];
          if (dir == -1) {
            if (current_offset[d] == 0) {
              // left edge
              flds_bc = g_mesh.flds_bc()[d].first;
              prtl_bc = g_mesh.prtl_bc()[d].first;
            } else {
              // not left edge
              flds_bc = FldsBC::SYNC;
              prtl_bc = PrtlBC::SYNC;
            }
            break;
          } else if (dir == 1) {
            if (current_offset[d] == g_ndomains_per_dim[d] - 1) {
              // right edge
              flds_bc = g_mesh.flds_bc()[d].second;
              prtl_bc = g_mesh.prtl_bc()[d].second;
            } else {
              // not right edge
              flds_bc = FldsBC::SYNC;
              prtl_bc = PrtlBC::SYNC;
            }
            break;
          }
        }
        // if sending to a different domain & periodic, then sync
        const auto& neighbor = g_subdomains[current_domain.neighbor_idx_in(direction)];
        if (neighbor.index() != idx) {
          if (flds_bc == FldsBC::PERIODIC) {
            flds_bc = FldsBC::SYNC;
          }
          if (prtl_bc == PrtlBC::PERIODIC) {
            prtl_bc = PrtlBC::SYNC;
          }
        }
        current_domain.mesh.set_flds_bc(direction, flds_bc);
        current_domain.mesh.set_prtl_bc(direction, prtl_bc);
      }
      // setting boundaries in non-orthogonal (corner) directions
      for (auto direction : dir::Directions<D>::all) {
        auto assoc_orth = direction.get_assoc_orth();
        if (assoc_orth.size() == 1) {
          // skip the orthogonal directions
          continue;
        }
        // if one of the boundaries is not periodic, then use it
        // otherwise, use periodic
        FldsBC flds_bc { FldsBC::INVALID };
        for (auto dir : assoc_orth) {
          const auto fldsbc_in_dir = current_domain.mesh.flds_bc_in(dir);
          if (fldsbc_in_dir != FldsBC::PERIODIC) {
            flds_bc = fldsbc_in_dir;
            break;
          } else {
            flds_bc = FldsBC::PERIODIC;
          }
        }
        PrtlBC prtl_bc { PrtlBC::INVALID };
        for (auto dir : assoc_orth) {
          const auto prtlbc_in_dir = current_domain.mesh.prtl_bc_in(dir);
          if (prtlbc_in_dir != PrtlBC::PERIODIC) {
            prtl_bc = prtlbc_in_dir;
            break;
          } else {
            prtl_bc = PrtlBC::PERIODIC;
          }
        }
        raise::ErrorIf(flds_bc == FldsBC::INVALID,
                       "Invalid boundary condition for fields",
                       HERE);
        raise::ErrorIf(prtl_bc == PrtlBC::INVALID,
                       "Invalid boundary condition for particles",
                       HERE);
        current_domain.mesh.set_flds_bc(direction, flds_bc);
        current_domain.mesh.set_prtl_bc(direction, prtl_bc);
      }
    }
  }

  template <SimEngine::type S, class M>
  void Metadomain<S, M>::finalValidityCheck() const {
    for (unsigned int idx { 0 }; idx < g_ndomains; ++idx) {
      const auto& current_domain = g_subdomains[idx];
      // check that all neighbors are set properly
      for (const auto& direction : dir::Directions<D>::all) {
        // check neighbors
        const auto  neighbor_idx = current_domain.neighbor_idx_in(direction);
        const auto& neighbor     = g_subdomains[neighbor_idx];
        const auto  self_idx     = neighbor.neighbor_idx_in(-direction);
        raise::ErrorIf(self_idx != idx, "Neighbor not set properly", HERE);
      }
      // check that all boundaries are set properly
      for (const auto& direction : dir::Directions<D>::all) {
        raise::ErrorIf(current_domain.mesh.flds_bc_in(direction) == FldsBC::INVALID,
                       "Invalid boundary condition for fields",
                       HERE);
        raise::ErrorIf(current_domain.mesh.prtl_bc_in(direction) == PrtlBC::INVALID,
                       "Invalid boundary condition for particles",
                       HERE);
      }
      // check that local subdomains are contained in g_local_subdomain_indices
      auto contained_in_local = false;
      for (const auto& gidx : l_subdomain_indices()) {
        contained_in_local |= (idx == gidx);
      }
#if defined(MPI_ENABLED)
      const auto is_same_rank = current_domain.mpi_rank() == g_mpi_rank;
      raise::ErrorIf(is_same_rank != contained_in_local,
                     "local subdomains not set properly",
                     HERE);
#else  // not MPI_ENABLED
      raise::ErrorIf(not contained_in_local,
                     "local subdomains not set properly",
                     HERE);
#endif // MPI_ENABLED
      // check that non-local subdomains do not allocate memory
      if (not contained_in_local) {
        raise::ErrorIf(not current_domain.is_placeholder(),
                       "Non-local domain has memory allocated",
                       HERE);
      }
    }
  }

  template <SimEngine::type S, class M>
  void Metadomain<S, M>::metricCompatibilityCheck() const {
    const auto epsilon = std::numeric_limits<real_t>::epsilon() *
                         static_cast<real_t>(100.0);
    const auto dx_min              = g_mesh.metric.dxMin();
    auto       dx_min_from_domains = std::numeric_limits<real_t>::infinity();
    for (unsigned int idx { 0 }; idx < g_ndomains; ++idx) {
      const auto& current_domain = g_subdomains[idx];
      const auto  current_dx_min = current_domain.mesh.metric.dxMin();
      dx_min_from_domains = std::min(dx_min_from_domains, current_dx_min);
    }
    raise::ErrorIf(
      not cmp::AlmostEqual(dx_min / dx_min_from_domains, ONE, epsilon),
      "dx_min is not the same across all domains: " + std::to_string(dx_min) +
        " " + std::to_string(dx_min_from_domains),
      HERE);
#if defined(MPI_ENABLED)
    auto dx_mins        = std::vector<real_t>(g_ndomains);
    dx_mins[g_mpi_rank] = dx_min;
    MPI_Allgather(&dx_min,
                  1,
                  mpi::get_type<real_t>(),
                  dx_mins.data(),
                  1,
                  mpi::get_type<real_t>(),
                  MPI_COMM_WORLD);
    for (const auto& dx : dx_mins) {
<<<<<<< HEAD
      raise::ErrorIf(not cmp::AlmostEqual(dx / dx_min, ONE, epsilon),
=======
      raise::ErrorIf(!cmp::AlmostEqual(dx,
                                       dx_min,
                                       std::numeric_limits<real_t>::epsilon() *
                                         static_cast<real_t>(10.0)),
>>>>>>> 98e6ece5
                     "dx_min is not the same across all MPI ranks",
                     HERE);
    }
#endif
  }

  template <SimEngine::type S, class M>
  void Metadomain<S, M>::setFldsBC(const bc_in& dir, const FldsBC& new_bcs) {
    if (dir == bc_in::Mx1) {
      if constexpr (M::Dim == Dim::_1D) {
        g_mesh.set_flds_bc({ -1 }, new_bcs);
      } else if constexpr (M::Dim == Dim::_2D) {
        g_mesh.set_flds_bc({ -1, 0 }, new_bcs);
      } else if constexpr (M::Dim == Dim::_3D) {
        g_mesh.set_flds_bc({ -1, 0, 0 }, new_bcs);
      } else {
        raise::Error("Invalid dimension", HERE);
      }
    } else if (dir == bc_in::Px1) {
      if constexpr (M::Dim == Dim::_1D) {
        g_mesh.set_flds_bc({ +1 }, new_bcs);
      } else if constexpr (M::Dim == Dim::_2D) {
        g_mesh.set_flds_bc({ +1, 0 }, new_bcs);
      } else if constexpr (M::Dim == Dim::_3D) {
        g_mesh.set_flds_bc({ +1, 0, 0 }, new_bcs);
      } else {
        raise::Error("Invalid dimension", HERE);
      }
    } else if (dir == bc_in::Mx2) {
      if constexpr (M::Dim == Dim::_1D) {
        raise::Error("Cannot set -x2 BCs for 1D", HERE);
      } else if constexpr (M::Dim == Dim::_2D) {
        g_mesh.set_flds_bc({ -1, 0 }, new_bcs);
      } else if constexpr (M::Dim == Dim::_3D) {
        g_mesh.set_flds_bc({ -1, 0, 0 }, new_bcs);
      } else {
        raise::Error("Invalid dimension", HERE);
      }
    } else if (dir == bc_in::Px2) {
      if constexpr (M::Dim == Dim::_1D) {
        raise::Error("Cannot set +x2 BCs for 1D", HERE);
      } else if constexpr (M::Dim == Dim::_2D) {
        g_mesh.set_flds_bc({ +1, 0 }, new_bcs);
      } else if constexpr (M::Dim == Dim::_3D) {
        g_mesh.set_flds_bc({ +1, 0, 0 }, new_bcs);
      } else {
        raise::Error("Invalid dimension", HERE);
      }
    } else if (dir == bc_in::Mx3) {
      if constexpr (M::Dim == Dim::_1D) {
        raise::Error("Cannot set -x3 BCs for 1D", HERE);
      } else if constexpr (M::Dim == Dim::_2D) {
        raise::Error("Cannot set -x3 BCs for 2D", HERE);
      } else if constexpr (M::Dim == Dim::_3D) {
        g_mesh.set_flds_bc({ 0, 0, -1 }, new_bcs);
      } else {
        raise::Error("Invalid dimension", HERE);
      }
    } else if (dir == bc_in::Px3) {
      if constexpr (M::Dim == Dim::_1D) {
        raise::Error("Cannot set +x3 BCs for 1D", HERE);
      } else if constexpr (M::Dim == Dim::_2D) {
        raise::Error("Cannot set +x3 BCs for 2D", HERE);
      } else if constexpr (M::Dim == Dim::_3D) {
        g_mesh.set_flds_bc({ 0, 0, +1 }, new_bcs);
      } else {
        raise::Error("Invalid dimension", HERE);
      }
    } else {
      raise::Error("Invalid direction", HERE);
    }
    redefineBoundaries();
  }

  template <SimEngine::type S, class M>
  void Metadomain<S, M>::setPrtlBC(const bc_in& dir, const PrtlBC& new_bcs) {
    if (dir == bc_in::Mx1) {
      if constexpr (M::Dim == Dim::_1D) {
        g_mesh.set_prtl_bc({ -1 }, new_bcs);
      } else if constexpr (M::Dim == Dim::_2D) {
        g_mesh.set_prtl_bc({ -1, 0 }, new_bcs);
      } else if constexpr (M::Dim == Dim::_3D) {
        g_mesh.set_prtl_bc({ -1, 0, 0 }, new_bcs);
      } else {
        raise::Error("Invalid dimension", HERE);
      }
    } else if (dir == bc_in::Px1) {
      if constexpr (M::Dim == Dim::_1D) {
        g_mesh.set_prtl_bc({ +1 }, new_bcs);
      } else if constexpr (M::Dim == Dim::_2D) {
        g_mesh.set_prtl_bc({ +1, 0 }, new_bcs);
      } else if constexpr (M::Dim == Dim::_3D) {
        g_mesh.set_prtl_bc({ +1, 0, 0 }, new_bcs);
      } else {
        raise::Error("Invalid dimension", HERE);
      }
    } else if (dir == bc_in::Mx2) {
      if constexpr (M::Dim == Dim::_1D) {
        raise::Error("Cannot set -x2 BCs for 1D", HERE);
      } else if constexpr (M::Dim == Dim::_2D) {
        g_mesh.set_prtl_bc({ -1, 0 }, new_bcs);
      } else if constexpr (M::Dim == Dim::_3D) {
        g_mesh.set_prtl_bc({ -1, 0, 0 }, new_bcs);
      } else {
        raise::Error("Invalid dimension", HERE);
      }
    } else if (dir == bc_in::Px2) {
      if constexpr (M::Dim == Dim::_1D) {
        raise::Error("Cannot set +x2 BCs for 1D", HERE);
      } else if constexpr (M::Dim == Dim::_2D) {
        g_mesh.set_prtl_bc({ +1, 0 }, new_bcs);
      } else if constexpr (M::Dim == Dim::_3D) {
        g_mesh.set_prtl_bc({ +1, 0, 0 }, new_bcs);
      } else {
        raise::Error("Invalid dimension", HERE);
      }
    } else if (dir == bc_in::Mx3) {
      if constexpr (M::Dim == Dim::_1D) {
        raise::Error("Cannot set -x3 BCs for 1D", HERE);
      } else if constexpr (M::Dim == Dim::_2D) {
        raise::Error("Cannot set -x3 BCs for 2D", HERE);
      } else if constexpr (M::Dim == Dim::_3D) {
        g_mesh.set_prtl_bc({ 0, 0, -1 }, new_bcs);
      } else {
        raise::Error("Invalid dimension", HERE);
      }
    } else if (dir == bc_in::Px3) {
      if constexpr (M::Dim == Dim::_1D) {
        raise::Error("Cannot set +x3 BCs for 1D", HERE);
      } else if constexpr (M::Dim == Dim::_2D) {
        raise::Error("Cannot set +x3 BCs for 2D", HERE);
      } else if constexpr (M::Dim == Dim::_3D) {
        g_mesh.set_prtl_bc({ 0, 0, +1 }, new_bcs);
      } else {
        raise::Error("Invalid dimension", HERE);
      }
    } else {
      raise::Error("Invalid direction", HERE);
    }
    redefineBoundaries();
  }

  template struct Metadomain<SimEngine::SRPIC, metric::Minkowski<Dim::_1D>>;
  template struct Metadomain<SimEngine::SRPIC, metric::Minkowski<Dim::_2D>>;
  template struct Metadomain<SimEngine::SRPIC, metric::Minkowski<Dim::_3D>>;
  template struct Metadomain<SimEngine::SRPIC, metric::Spherical<Dim::_2D>>;
  template struct Metadomain<SimEngine::SRPIC, metric::QSpherical<Dim::_2D>>;
  template struct Metadomain<SimEngine::GRPIC, metric::KerrSchild<Dim::_2D>>;
  template struct Metadomain<SimEngine::GRPIC, metric::QKerrSchild<Dim::_2D>>;
  template struct Metadomain<SimEngine::GRPIC, metric::KerrSchild0<Dim::_2D>>;

} // namespace ntt<|MERGE_RESOLUTION|>--- conflicted
+++ resolved
@@ -378,7 +378,7 @@
       dx_min_from_domains = std::min(dx_min_from_domains, current_dx_min);
     }
     raise::ErrorIf(
-      not cmp::AlmostEqual(dx_min / dx_min_from_domains, ONE, epsilon),
+      not cmp::AlmostEqual_host(dx_min / dx_min_from_domains, ONE, epsilon),
       "dx_min is not the same across all domains: " + std::to_string(dx_min) +
         " " + std::to_string(dx_min_from_domains),
       HERE);
@@ -393,14 +393,7 @@
                   mpi::get_type<real_t>(),
                   MPI_COMM_WORLD);
     for (const auto& dx : dx_mins) {
-<<<<<<< HEAD
-      raise::ErrorIf(not cmp::AlmostEqual(dx / dx_min, ONE, epsilon),
-=======
-      raise::ErrorIf(!cmp::AlmostEqual(dx,
-                                       dx_min,
-                                       std::numeric_limits<real_t>::epsilon() *
-                                         static_cast<real_t>(10.0)),
->>>>>>> 98e6ece5
+      raise::ErrorIf(not cmp::AlmostEqual_host(dx / dx_min, ONE, epsilon),
                      "dx_min is not the same across all MPI ranks",
                      HERE);
     }
