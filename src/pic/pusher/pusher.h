--- conflicted
+++ resolved
@@ -131,47 +131,37 @@
     real_t& b0_x2,
     real_t& b0_x3) const {
   const auto [i, dx1] = convert_x1TOidx1(m_meshblock, m_particles.m_x1(p));
-<<<<<<< HEAD
 
   // first order
   real_t c0, c1;
 
   // Ex1
   // interpolate to nodes
-  c0 = 0.5 * (m_meshblock.ex1(i) + m_meshblock.ex1(i - 1));
-  c1 = 0.5 * (m_meshblock.ex1(i) + m_meshblock.ex1(i + 1));
+  c0 = 0.5 * (m_meshblock.em_fields(i, fld::ex1) + m_meshblock.em_fields(i - 1, fld::ex1));
+  c1 = 0.5 * (m_meshblock.em_fields(i, fld::ex1) + m_meshblock.em_fields(i + 1, fld::ex1));
   // interpolate from nodes to the particle position
   e0_x1 = c0 * (ONE - dx1) + c1 * dx1;
   // Ex2
-  c0 = m_meshblock.ex2(i);
-  c1 = m_meshblock.ex2(i + 1);
+  c0 = m_meshblock.em_fields(i, fld::ex2);
+  c1 = m_meshblock.em_fields(i + 1, fld::ex2);
   e0_x2 = c0 * (ONE - dx1) + c1 * dx1;
   // Ex3
-  c0 = m_meshblock.ex3(i);
-  c1 = m_meshblock.ex3(i + 1);
+  c0 = m_meshblock.em_fields(i, fld::ex3);
+  c1 = m_meshblock.em_fields(i + 1, fld::ex3);
   e0_x3 = c0 * (ONE - dx1) + c1 * dx1;
 
   // Bx1
-  c0 = m_meshblock.bx1(i);
-  c1 = m_meshblock.bx1(i + 1);
+  c0 = m_meshblock.em_fields(i, fld::bx1);
+  c1 = m_meshblock.em_fields(i + 1, fld::bx1);
   b0_x1 = c0 * (ONE - dx1) + c1 * dx1;
   // Bx2
-  c0 = 0.5 * (m_meshblock.bx2(i - 1) + m_meshblock.bx2(i));
-  c1 = 0.5 * (m_meshblock.bx2(i) + m_meshblock.bx2(i + 1));
+  c0 = 0.5 * (m_meshblock.em_fields(i - 1, fld::bx2) + m_meshblock.em_fields(i, fld::bx2));
+  c1 = 0.5 * (m_meshblock.em_fields(i, fld::bx2) + m_meshblock.em_fields(i + 1, fld::bx2));
   b0_x2 = c0 * (ONE - dx1) + c1 * dx1;
   // Bx3
-  c0 = 0.5 * (m_meshblock.bx3(i - 1) + m_meshblock.bx3(i));
-  c1 = 0.5 * (m_meshblock.bx3(i) + m_meshblock.bx3(i + 1));
+  c0 = 0.5 * (m_meshblock.em_fields(i - 1, fld::bx3) + m_meshblock.em_fields(i, fld::bx3));
+  c1 = 0.5 * (m_meshblock.em_fields(i, fld::bx3) + m_meshblock.em_fields(i + 1, fld::bx3));
   b0_x3 = c0 * (ONE - dx1) + c1 * dx1;
-=======
-  e0_x1 = m_meshblock.em_fields(i, fld::ex1);
-  e0_x2 = m_meshblock.em_fields(i, fld::ex2);
-  e0_x3 = m_meshblock.em_fields(i, fld::ex3);
-
-  b0_x1 = m_meshblock.em_fields(i, fld::bx1);
-  b0_x2 = m_meshblock.em_fields(i, fld::bx2);
-  b0_x3 = m_meshblock.em_fields(i, fld::bx3);
->>>>>>> 6090434f
 }
 
 template <>
@@ -193,102 +183,60 @@
   // clang-format off
   // Ex1
   // interpolate to nodes
-<<<<<<< HEAD
-  c000 = 0.5 * (m_meshblock.ex1(i, j) + m_meshblock.ex1(i - 1, j));
-  c100 = 0.5 * (m_meshblock.ex1(i, j) + m_meshblock.ex1(i + 1, j));
-  c010 = 0.5 * (m_meshblock.ex1(i, j + 1) + m_meshblock.ex1(i - 1, j + 1));
-  c110 = 0.5 * (m_meshblock.ex1(i, j + 1) + m_meshblock.ex1(i + 1, j + 1));
-=======
-  c000 = 0.5 * (m_meshblock.em_fields(    i,     j, fld::ex1) + m_meshblock.em_fields(i - 1,     j, fld::ex1));
-  c100 = 0.5 * (m_meshblock.em_fields(    i,     j, fld::ex1) + m_meshblock.em_fields(i + 1,     j, fld::ex1));
-  c010 = 0.5 * (m_meshblock.em_fields(    i, j + 1, fld::ex1) + m_meshblock.em_fields(i - 1, j + 1, fld::ex1));
-  c110 = 0.5 * (m_meshblock.em_fields(    i, j + 1, fld::ex1) + m_meshblock.em_fields(i + 1, j + 1, fld::ex1));
->>>>>>> 6090434f
+  c000 = 0.5 * (m_meshblock.em_fields(i, j, fld::ex1) + m_meshblock.em_fields(i - 1, j, fld::ex1));
+  c100 = 0.5 * (m_meshblock.em_fields(i, j, fld::ex1) + m_meshblock.em_fields(i + 1, j, fld::ex1));
+  c010 = 0.5 * (m_meshblock.em_fields(i, j + 1, fld::ex1) + m_meshblock.em_fields(i - 1, j + 1, fld::ex1));
+  c110 = 0.5 * (m_meshblock.em_fields(i, j + 1, fld::ex1) + m_meshblock.em_fields(i + 1, j + 1, fld::ex1));
   // interpolate from nodes to the particle position
   c00 = c000 * (ONE - dx1) + c100 * dx1;
   c10 = c010 * (ONE - dx1) + c110 * dx1;
   e0_x1 = c00 * (ONE - dx2) + c10 * dx2;
   // Ex2
-<<<<<<< HEAD
-  c000 = 0.5 * (m_meshblock.ex2(i, j) + m_meshblock.ex2(i, j - 1));
-  c100 = 0.5 * (m_meshblock.ex2(i + 1, j) + m_meshblock.ex2(i + 1, j - 1));
-  c010 = 0.5 * (m_meshblock.ex2(i, j) + m_meshblock.ex2(i, j + 1));
-  c110 = 0.5 * (m_meshblock.ex2(i + 1, j) + m_meshblock.ex2(i + 1, j + 1));
-=======
-  c000 = 0.5 * (m_meshblock.em_fields(    i,     j, fld::ex2) + m_meshblock.em_fields(    i, j - 1, fld::ex2));
-  c100 = 0.5 * (m_meshblock.em_fields(i + 1,     j, fld::ex2) + m_meshblock.em_fields(i + 1, j - 1, fld::ex2));
-  c010 = 0.5 * (m_meshblock.em_fields(    i,     j, fld::ex2) + m_meshblock.em_fields(    i, j + 1, fld::ex2));
-  c110 = 0.5 * (m_meshblock.em_fields(i + 1,     j, fld::ex2) + m_meshblock.em_fields(i + 1, j + 1, fld::ex2));
->>>>>>> 6090434f
+  c000 = 0.5 * (m_meshblock.em_fields(i, j, fld::ex2) + m_meshblock.em_fields(i, j - 1, fld::ex2));
+  c100 = 0.5 * (m_meshblock.em_fields(i + 1, j, fld::ex2) + m_meshblock.em_fields(i + 1, j - 1, fld::ex2));
+  c010 = 0.5 * (m_meshblock.em_fields(i, j, fld::ex2) + m_meshblock.em_fields(i, j + 1, fld::ex2));
+  c110 = 0.5 * (m_meshblock.em_fields(i + 1, j, fld::ex2) + m_meshblock.em_fields(i + 1, j + 1, fld::ex2));
   c00 = c000 * (ONE - dx1) + c100 * dx1;
   c10 = c010 * (ONE - dx1) + c110 * dx1;
   e0_x2 = c00 * (ONE - dx2) + c10 * dx2;
   // Ex3
-<<<<<<< HEAD
-  c000 = m_meshblock.ex3(i, j);
-  c100 = m_meshblock.ex3(i + 1, j);
-  c010 = m_meshblock.ex3(i, j + 1);
-  c110 = m_meshblock.ex3(i + 1, j + 1);
-=======
-  c000 = m_meshblock.em_fields(    i,     j, fld::ex3);
-  c100 = m_meshblock.em_fields(i + 1,     j, fld::ex3);
-  c010 = m_meshblock.em_fields(    i, j + 1, fld::ex3);
+  c000 = m_meshblock.em_fields(i, j, fld::ex3);
+  c100 = m_meshblock.em_fields(i + 1, j, fld::ex3);
+  c010 = m_meshblock.em_fields(i, j + 1, fld::ex3);
   c110 = m_meshblock.em_fields(i + 1, j + 1, fld::ex3);
->>>>>>> 6090434f
   c00 = c000 * (ONE - dx1) + c100 * dx1;
   c10 = c010 * (ONE - dx1) + c110 * dx1;
   e0_x3 = c00 * (ONE - dx2) + c10 * dx2;
 
   // Bx1
-<<<<<<< HEAD
-  c000 = 0.5 * (m_meshblock.bx1(i, j) + m_meshblock.bx1(i, j - 1));
-  c100 = 0.5 * (m_meshblock.bx1(i + 1, j) + m_meshblock.bx1(i + 1, j - 1));
-  c010 = 0.5 * (m_meshblock.bx1(i, j) + m_meshblock.bx1(i, j + 1));
-  c110 = 0.5 * (m_meshblock.bx1(i + 1, j) + m_meshblock.bx1(i + 1, j + 1));
-=======
-  c000 = 0.5 * (m_meshblock.em_fields(    i,     j, fld::bx1) + m_meshblock.em_fields(    i, j - 1, fld::bx1));
-  c100 = 0.5 * (m_meshblock.em_fields(i + 1,     j, fld::bx1) + m_meshblock.em_fields(i + 1, j - 1, fld::bx1));
-  c010 = 0.5 * (m_meshblock.em_fields(    i,     j, fld::bx1) + m_meshblock.em_fields(    i, j + 1, fld::bx1));
-  c110 = 0.5 * (m_meshblock.em_fields(i + 1,     j, fld::bx1) + m_meshblock.em_fields(i + 1, j + 1, fld::bx1));
->>>>>>> 6090434f
+  c000 = 0.5 * (m_meshblock.em_fields(i, j, fld::bx1) + m_meshblock.em_fields(i, j - 1, fld::bx1));
+  c100 = 0.5 * (m_meshblock.em_fields(i + 1, j, fld::bx1) + m_meshblock.em_fields(i + 1, j - 1, fld::bx1));
+  c010 = 0.5 * (m_meshblock.em_fields(i, j, fld::bx1) + m_meshblock.em_fields(i, j + 1, fld::bx1));
+  c110 = 0.5 * (m_meshblock.em_fields(i + 1, j, fld::bx1) + m_meshblock.em_fields(i + 1, j + 1, fld::bx1));
   c00 = c000 * (ONE - dx1) + c100 * dx1;
   c10 = c010 * (ONE - dx1) + c110 * dx1;
   b0_x1 = c00 * (ONE - dx2) + c10 * dx2;
   // Bx2
-<<<<<<< HEAD
-  c000 = 0.5 * (m_meshblock.bx2(i - 1, j) + m_meshblock.bx2(i, j));
-  c100 = 0.5 * (m_meshblock.bx2(i, j) + m_meshblock.bx2(i + 1, j));
-  c010 = 0.5 * (m_meshblock.bx2(i - 1, j + 1) + m_meshblock.bx2(i, j + 1));
-  c110 = 0.5 * (m_meshblock.bx2(i, j + 1) + m_meshblock.bx2(i + 1, j + 1));
-=======
-  c000 = 0.5 * (m_meshblock.em_fields(i - 1,     j, fld::bx2) + m_meshblock.em_fields(    i,     j, fld::bx2));
-  c100 = 0.5 * (m_meshblock.em_fields(    i,     j, fld::bx2) + m_meshblock.em_fields(i + 1,     j, fld::bx2));
-  c010 = 0.5 * (m_meshblock.em_fields(i - 1, j + 1, fld::bx2) + m_meshblock.em_fields(    i, j + 1, fld::bx2));
-  c110 = 0.5 * (m_meshblock.em_fields(    i, j + 1, fld::bx2) + m_meshblock.em_fields(i + 1, j + 1, fld::bx2));
->>>>>>> 6090434f
+  c000 = 0.5 * (m_meshblock.em_fields(i - 1, j, fld::bx2) + m_meshblock.em_fields(i, j, fld::bx2));
+  c100 = 0.5 * (m_meshblock.em_fields(i, j, fld::bx2) + m_meshblock.em_fields(i + 1, j, fld::bx2));
+  c010 = 0.5 * (m_meshblock.em_fields(i - 1, j + 1, fld::bx2) + m_meshblock.em_fields(i, j + 1, fld::bx2));
+  c110 = 0.5 * (m_meshblock.em_fields(i, j + 1, fld::bx2) + m_meshblock.em_fields(i + 1, j + 1, fld::bx2));
   c00 = c000 * (ONE - dx1) + c100 * dx1;
   c10 = c010 * (ONE - dx1) + c110 * dx1;
   b0_x2 = c00 * (ONE - dx2) + c10 * dx2;
   // Bx3
-<<<<<<< HEAD
   c000 = 0.25
-         * (m_meshblock.bx3(i - 1, j - 1) + m_meshblock.bx3(i - 1, j) + m_meshblock.bx3(i, j - 1)
-            + m_meshblock.bx3(i, j));
+         * (m_meshblock.em_fields(i - 1, j - 1, fld::bx3) + m_meshblock.em_fields(i - 1, j, fld::bx3) + m_meshblock.em_fields(i, j - 1, fld::bx3)
+            + m_meshblock.em_fields(i, j, fld::bx3));
   c100 = 0.25
-         * (m_meshblock.bx3(i, j - 1) + m_meshblock.bx3(i, j) + m_meshblock.bx3(i + 1, j - 1)
-            + m_meshblock.bx3(i + 1, j));
+         * (m_meshblock.em_fields(i, j - 1, fld::bx3) + m_meshblock.em_fields(i, j, fld::bx3) + m_meshblock.em_fields(i + 1, j - 1, fld::bx3)
+            + m_meshblock.em_fields(i + 1, j, fld::bx3));
   c010 = 0.25
-         * (m_meshblock.bx3(i - 1, j) + m_meshblock.bx3(i - 1, j + 1) + m_meshblock.bx3(i, j)
-            + m_meshblock.bx3(i, j + 1));
+         * (m_meshblock.em_fields(i - 1, j, fld::bx3) + m_meshblock.em_fields(i - 1, j + 1, fld::bx3) + m_meshblock.em_fields(i, j, fld::bx3)
+            + m_meshblock.em_fields(i, j + 1, fld::bx3));
   c110 = 0.25
-         * (m_meshblock.bx3(i, j) + m_meshblock.bx3(i, j + 1) + m_meshblock.bx3(i + 1, j)
-            + m_meshblock.bx3(i + 1, j + 1));
-=======
-  c000 = 0.25 * (m_meshblock.em_fields(i - 1, j - 1, fld::bx3) + m_meshblock.em_fields(i - 1,     j, fld::bx3) + m_meshblock.em_fields(    i, j - 1, fld::bx3) + m_meshblock.em_fields(    i,     j, fld::bx3));
-  c100 = 0.25 * (m_meshblock.em_fields(    i, j - 1, fld::bx3) + m_meshblock.em_fields(    i,     j, fld::bx3) + m_meshblock.em_fields(i + 1, j - 1, fld::bx3) + m_meshblock.em_fields(i + 1,     j, fld::bx3));
-  c010 = 0.25 * (m_meshblock.em_fields(i - 1,     j, fld::bx3) + m_meshblock.em_fields(i - 1, j + 1, fld::bx3) + m_meshblock.em_fields(    i,     j, fld::bx3) + m_meshblock.em_fields(    i, j + 1, fld::bx3));
-  c110 = 0.25 * (m_meshblock.em_fields(    i,     j, fld::bx3) + m_meshblock.em_fields(    i, j + 1, fld::bx3) + m_meshblock.em_fields(i + 1,     j, fld::bx3) + m_meshblock.em_fields(i + 1, j + 1, fld::bx3));
->>>>>>> 6090434f
+         * (m_meshblock.em_fields(i, j, fld::bx3) + m_meshblock.em_fields(i, j + 1, fld::bx3) + m_meshblock.em_fields(i + 1, j, fld::bx3)
+            + m_meshblock.em_fields(i + 1, j + 1, fld::bx3));
   c00 = c000 * (ONE - dx1) + c100 * dx1;
   c10 = c010 * (ONE - dx1) + c110 * dx1;
   b0_x3 = c00 * (ONE - dx2) + c10 * dx2;
@@ -307,26 +255,41 @@
   const auto [i, dx1] = convert_x1TOidx1(m_meshblock, m_particles.m_x1(p));
   const auto [j, dx2] = convert_x2TOjdx2(m_meshblock, m_particles.m_x2(p));
   const auto [k, dx3] = convert_x3TOkdx3(m_meshblock, m_particles.m_x3(p));
-<<<<<<< HEAD
 
   // first order
   real_t c000, c100, c010, c110, c001, c101, c011, c111, c00, c10, c01, c11, c0, c1;
 
   // Ex1
   // interpolate to nodes
-  c000 = 0.5 * (m_meshblock.ex1(i, j, k) + m_meshblock.ex1(i - 1, j, k));
-  c100 = 0.5 * (m_meshblock.ex1(i, j, k) + m_meshblock.ex1(i + 1, j, k));
-  c010 = 0.5 * (m_meshblock.ex1(i, j + 1, k) + m_meshblock.ex1(i - 1, j + 1, k));
-  c110 = 0.5 * (m_meshblock.ex1(i, j + 1, k) + m_meshblock.ex1(i + 1, j + 1, k));
+  c000
+      = 0.5
+        * (m_meshblock.em_fields(i, j, k, fld::ex1) + m_meshblock.em_fields(i - 1, j, k, fld::ex1));
+  c100
+      = 0.5
+        * (m_meshblock.em_fields(i, j, k, fld::ex1) + m_meshblock.em_fields(i + 1, j, k, fld::ex1));
+  c010 = 0.5
+         * (m_meshblock.em_fields(i, j + 1, k, fld::ex1)
+            + m_meshblock.em_fields(i - 1, j + 1, k, fld::ex1));
+  c110 = 0.5
+         * (m_meshblock.em_fields(i, j + 1, k, fld::ex1)
+            + m_meshblock.em_fields(i + 1, j + 1, k, fld::ex1));
   // interpolate from nodes to the particle position
   c00 = c000 * (ONE - dx1) + c100 * dx1;
   c10 = c010 * (ONE - dx1) + c110 * dx1;
   c0 = c00 * (ONE - dx2) + c10 * dx2;
   // interpolate to nodes
-  c001 = 0.5 * (m_meshblock.ex1(i, j, k + 1) + m_meshblock.ex1(i - 1, j, k + 1));
-  c101 = 0.5 * (m_meshblock.ex1(i, j, k + 1) + m_meshblock.ex1(i + 1, j, k + 1));
-  c011 = 0.5 * (m_meshblock.ex1(i, j + 1, k + 1) + m_meshblock.ex1(i - 1, j + 1, k + 1));
-  c111 = 0.5 * (m_meshblock.ex1(i, j + 1, k + 1) + m_meshblock.ex1(i + 1, j + 1, k + 1));
+  c001 = 0.5
+         * (m_meshblock.em_fields(i, j, k + 1, fld::ex1)
+            + m_meshblock.em_fields(i - 1, j, k + 1, fld::ex1));
+  c101 = 0.5
+         * (m_meshblock.em_fields(i, j, k + 1, fld::ex1)
+            + m_meshblock.em_fields(i + 1, j, k + 1, fld::ex1));
+  c011 = 0.5
+         * (m_meshblock.em_fields(i, j + 1, k + 1, fld::ex1)
+            + m_meshblock.em_fields(i - 1, j + 1, k + 1, fld::ex1));
+  c111 = 0.5
+         * (m_meshblock.em_fields(i, j + 1, k + 1, fld::ex1)
+            + m_meshblock.em_fields(i + 1, j + 1, k + 1, fld::ex1));
   // interpolate from nodes to the particle position
   c01 = c001 * (ONE - dx1) + c101 * dx1;
   c11 = c011 * (ONE - dx1) + c111 * dx1;
@@ -334,31 +297,63 @@
   e0_x1 = c0 * (ONE - dx3) + c1 * dx3;
 
   // Ex2
-  c000 = 0.5 * (m_meshblock.ex2(i, j, k) + m_meshblock.ex2(i, j - 1, k));
-  c100 = 0.5 * (m_meshblock.ex2(i + 1, j, k) + m_meshblock.ex2(i + 1, j - 1, k));
-  c010 = 0.5 * (m_meshblock.ex2(i, j, k) + m_meshblock.ex2(i, j + 1, k));
-  c110 = 0.5 * (m_meshblock.ex2(i + 1, j, k) + m_meshblock.ex2(i + 1, j + 1, k));
+  c000
+      = 0.5
+        * (m_meshblock.em_fields(i, j, k, fld::ex2) + m_meshblock.em_fields(i, j - 1, k, fld::ex2));
+  c100 = 0.5
+         * (m_meshblock.em_fields(i + 1, j, k, fld::ex2)
+            + m_meshblock.em_fields(i + 1, j - 1, k, fld::ex2));
+  c010
+      = 0.5
+        * (m_meshblock.em_fields(i, j, k, fld::ex2) + m_meshblock.em_fields(i, j + 1, k, fld::ex2));
+  c110 = 0.5
+         * (m_meshblock.em_fields(i + 1, j, k, fld::ex2)
+            + m_meshblock.em_fields(i + 1, j + 1, k, fld::ex2));
   c00 = c000 * (ONE - dx1) + c100 * dx1;
   c10 = c010 * (ONE - dx1) + c110 * dx1;
   c0 = c00 * (ONE - dx2) + c10 * dx2;
-  c001 = 0.5 * (m_meshblock.ex2(i, j, k + 1) + m_meshblock.ex2(i, j - 1, k + 1));
-  c101 = 0.5 * (m_meshblock.ex2(i + 1, j, k + 1) + m_meshblock.ex2(i + 1, j - 1, k + 1));
-  c011 = 0.5 * (m_meshblock.ex2(i, j, k + 1) + m_meshblock.ex2(i, j + 1, k + 1));
-  c111 = 0.5 * (m_meshblock.ex2(i + 1, j, k + 1) + m_meshblock.ex2(i + 1, j + 1, k + 1));
+  c001 = 0.5
+         * (m_meshblock.em_fields(i, j, k + 1, fld::ex2)
+            + m_meshblock.em_fields(i, j - 1, k + 1, fld::ex2));
+  c101 = 0.5
+         * (m_meshblock.em_fields(i + 1, j, k + 1, fld::ex2)
+            + m_meshblock.em_fields(i + 1, j - 1, k + 1, fld::ex2));
+  c011 = 0.5
+         * (m_meshblock.em_fields(i, j, k + 1, fld::ex2)
+            + m_meshblock.em_fields(i, j + 1, k + 1, fld::ex2));
+  c111 = 0.5
+         * (m_meshblock.em_fields(i + 1, j, k + 1, fld::ex2)
+            + m_meshblock.em_fields(i + 1, j + 1, k + 1, fld::ex2));
   c01 = c001 * (ONE - dx1) + c101 * dx1;
   c11 = c011 * (ONE - dx1) + c111 * dx1;
   c1 = c01 * (ONE - dx2) + c11 * dx2;
   e0_x2 = c0 * (ONE - dx3) + c1 * dx3;
 
   // Ex3
-  c000 = 0.5 * (m_meshblock.ex3(i, j, k) + m_meshblock.ex3(i, j, k - 1));
-  c100 = 0.5 * (m_meshblock.ex3(i + 1, j, k) + m_meshblock.ex3(i + 1, j, k - 1));
-  c010 = 0.5 * (m_meshblock.ex3(i, j + 1, k) + m_meshblock.ex3(i, j + 1, k - 1));
-  c110 = 0.5 * (m_meshblock.ex3(i + 1, j + 1, k) + m_meshblock.ex3(i + 1, j + 1, k - 1));
-  c001 = 0.5 * (m_meshblock.ex3(i, j, k) + m_meshblock.ex3(i, j, k + 1));
-  c101 = 0.5 * (m_meshblock.ex3(i + 1, j, k) + m_meshblock.ex3(i + 1, j, k + 1));
-  c011 = 0.5 * (m_meshblock.ex3(i, j + 1, k) + m_meshblock.ex3(i, j + 1, k + 1));
-  c111 = 0.5 * (m_meshblock.ex3(i + 1, j + 1, k) + m_meshblock.ex3(i + 1, j + 1, k + 1));
+  c000
+      = 0.5
+        * (m_meshblock.em_fields(i, j, k, fld::ex3) + m_meshblock.em_fields(i, j, k - 1, fld::ex3));
+  c100 = 0.5
+         * (m_meshblock.em_fields(i + 1, j, k, fld::ex3)
+            + m_meshblock.em_fields(i + 1, j, k - 1, fld::ex3));
+  c010 = 0.5
+         * (m_meshblock.em_fields(i, j + 1, k, fld::ex3)
+            + m_meshblock.em_fields(i, j + 1, k - 1, fld::ex3));
+  c110 = 0.5
+         * (m_meshblock.em_fields(i + 1, j + 1, k, fld::ex3)
+            + m_meshblock.em_fields(i + 1, j + 1, k - 1, fld::ex3));
+  c001
+      = 0.5
+        * (m_meshblock.em_fields(i, j, k, fld::ex3) + m_meshblock.em_fields(i, j, k + 1, fld::ex3));
+  c101 = 0.5
+         * (m_meshblock.em_fields(i + 1, j, k, fld::ex3)
+            + m_meshblock.em_fields(i + 1, j, k + 1, fld::ex3));
+  c011 = 0.5
+         * (m_meshblock.em_fields(i, j + 1, k, fld::ex3)
+            + m_meshblock.em_fields(i, j + 1, k + 1, fld::ex3));
+  c111 = 0.5
+         * (m_meshblock.em_fields(i + 1, j + 1, k, fld::ex3)
+            + m_meshblock.em_fields(i + 1, j + 1, k + 1, fld::ex3));
   c00 = c000 * (ONE - dx1) + c100 * dx1;
   c01 = c001 * (ONE - dx1) + c101 * dx1;
   c10 = c010 * (ONE - dx1) + c110 * dx1;
@@ -369,29 +364,41 @@
 
   // Bx1
   c000 = 0.25
-         * (m_meshblock.bx1(i, j, k) + m_meshblock.bx1(i, j - 1, k) + m_meshblock.bx1(i, j, k - 1)
-            + m_meshblock.bx1(i, j - 1, k - 1));
+         * (m_meshblock.em_fields(i, j, k, fld::bx1) + m_meshblock.em_fields(i, j - 1, k, fld::bx1)
+            + m_meshblock.em_fields(i, j, k - 1, fld::bx1)
+            + m_meshblock.em_fields(i, j - 1, k - 1, fld::bx1));
   c100 = 0.25
-         * (m_meshblock.bx1(i + 1, j, k) + m_meshblock.bx1(i + 1, j - 1, k)
-            + m_meshblock.bx1(i + 1, j, k - 1) + m_meshblock.bx1(i + 1, j - 1, k - 1));
+         * (m_meshblock.em_fields(i + 1, j, k, fld::bx1)
+            + m_meshblock.em_fields(i + 1, j - 1, k, fld::bx1)
+            + m_meshblock.em_fields(i + 1, j, k - 1, fld::bx1)
+            + m_meshblock.em_fields(i + 1, j - 1, k - 1, fld::bx1));
   c001 = 0.25
-         * (m_meshblock.bx1(i, j, k) + m_meshblock.bx1(i, j, k + 1) + m_meshblock.bx1(i, j - 1, k)
-            + m_meshblock.bx1(i, j - 1, k + 1));
+         * (m_meshblock.em_fields(i, j, k, fld::bx1) + m_meshblock.em_fields(i, j, k + 1, fld::bx1)
+            + m_meshblock.em_fields(i, j - 1, k, fld::bx1)
+            + m_meshblock.em_fields(i, j - 1, k + 1, fld::bx1));
   c101 = 0.25
-         * (m_meshblock.bx1(i + 1, j, k) + m_meshblock.bx1(i + 1, j, k + 1)
-            + m_meshblock.bx1(i + 1, j - 1, k) + m_meshblock.bx1(i + 1, j - 1, k + 1));
+         * (m_meshblock.em_fields(i + 1, j, k, fld::bx1)
+            + m_meshblock.em_fields(i + 1, j, k + 1, fld::bx1)
+            + m_meshblock.em_fields(i + 1, j - 1, k, fld::bx1)
+            + m_meshblock.em_fields(i + 1, j - 1, k + 1, fld::bx1));
   c010 = 0.25
-         * (m_meshblock.bx1(i, j, k) + m_meshblock.bx1(i, j + 1, k) + m_meshblock.bx1(i, j, k - 1)
-            + m_meshblock.bx1(i, j + 1, k - 1));
+         * (m_meshblock.em_fields(i, j, k, fld::bx1) + m_meshblock.em_fields(i, j + 1, k, fld::bx1)
+            + m_meshblock.em_fields(i, j, k - 1, fld::bx1)
+            + m_meshblock.em_fields(i, j + 1, k - 1, fld::bx1));
   c110 = 0.25
-         * (m_meshblock.bx1(i + 1, j, k) + m_meshblock.bx1(i + 1, j, k - 1)
-            + m_meshblock.bx1(i + 1, j + 1, k - 1) + m_meshblock.bx1(i + 1, j + 1, k));
+         * (m_meshblock.em_fields(i + 1, j, k, fld::bx1)
+            + m_meshblock.em_fields(i + 1, j, k - 1, fld::bx1)
+            + m_meshblock.em_fields(i + 1, j + 1, k - 1, fld::bx1)
+            + m_meshblock.em_fields(i + 1, j + 1, k, fld::bx1));
   c011 = 0.25
-         * (m_meshblock.bx1(i, j, k) + m_meshblock.bx1(i, j + 1, k) + m_meshblock.bx1(i, j + 1, k + 1)
-            + m_meshblock.bx1(i, j, k + 1));
+         * (m_meshblock.em_fields(i, j, k, fld::bx1) + m_meshblock.em_fields(i, j + 1, k, fld::bx1)
+            + m_meshblock.em_fields(i, j + 1, k + 1, fld::bx1)
+            + m_meshblock.em_fields(i, j, k + 1, fld::bx1));
   c111 = 0.25
-         * (m_meshblock.bx1(i + 1, j, k) + m_meshblock.bx1(i + 1, j + 1, k)
-            + m_meshblock.bx1(i + 1, j + 1, k + 1) + m_meshblock.bx1(i + 1, j, k + 1));
+         * (m_meshblock.em_fields(i + 1, j, k, fld::bx1)
+            + m_meshblock.em_fields(i + 1, j + 1, k, fld::bx1)
+            + m_meshblock.em_fields(i + 1, j + 1, k + 1, fld::bx1)
+            + m_meshblock.em_fields(i + 1, j, k + 1, fld::bx1));
   c00 = c000 * (ONE - dx1) + c100 * dx1;
   c01 = c001 * (ONE - dx1) + c101 * dx1;
   c10 = c010 * (ONE - dx1) + c110 * dx1;
@@ -402,29 +409,43 @@
 
   // Bx2
   c000 = 0.25
-         * (m_meshblock.bx2(i - 1, j, k - 1) + m_meshblock.bx2(i - 1, j, k) + m_meshblock.bx2(i, j, k - 1)
-            + m_meshblock.bx2(i, j, k));
+         * (m_meshblock.em_fields(i - 1, j, k - 1, fld::bx2)
+            + m_meshblock.em_fields(i - 1, j, k, fld::bx2)
+            + m_meshblock.em_fields(i, j, k - 1, fld::bx2)
+            + m_meshblock.em_fields(i, j, k, fld::bx2));
   c100 = 0.25
-         * (m_meshblock.bx2(i, j, k - 1) + m_meshblock.bx2(i, j, k) + m_meshblock.bx2(i + 1, j, k - 1)
-            + m_meshblock.bx2(i + 1, j, k));
+         * (m_meshblock.em_fields(i, j, k - 1, fld::bx2) + m_meshblock.em_fields(i, j, k, fld::bx2)
+            + m_meshblock.em_fields(i + 1, j, k - 1, fld::bx2)
+            + m_meshblock.em_fields(i + 1, j, k, fld::bx2));
   c001 = 0.25
-         * (m_meshblock.bx2(i - 1, j, k) + m_meshblock.bx2(i - 1, j, k + 1) + m_meshblock.bx2(i, j, k)
-            + m_meshblock.bx2(i, j, k + 1));
+         * (m_meshblock.em_fields(i - 1, j, k, fld::bx2)
+            + m_meshblock.em_fields(i - 1, j, k + 1, fld::bx2)
+            + m_meshblock.em_fields(i, j, k, fld::bx2)
+            + m_meshblock.em_fields(i, j, k + 1, fld::bx2));
   c101 = 0.25
-         * (m_meshblock.bx2(i, j, k) + m_meshblock.bx2(i, j, k + 1) + m_meshblock.bx2(i + 1, j, k)
-            + m_meshblock.bx2(i + 1, j, k + 1));
+         * (m_meshblock.em_fields(i, j, k, fld::bx2) + m_meshblock.em_fields(i, j, k + 1, fld::bx2)
+            + m_meshblock.em_fields(i + 1, j, k, fld::bx2)
+            + m_meshblock.em_fields(i + 1, j, k + 1, fld::bx2));
   c010 = 0.25
-         * (m_meshblock.bx2(i - 1, j + 1, k - 1) + m_meshblock.bx2(i - 1, j + 1, k)
-            + m_meshblock.bx2(i, j + 1, k - 1) + m_meshblock.bx2(i, j + 1, k));
+         * (m_meshblock.em_fields(i - 1, j + 1, k - 1, fld::bx2)
+            + m_meshblock.em_fields(i - 1, j + 1, k, fld::bx2)
+            + m_meshblock.em_fields(i, j + 1, k - 1, fld::bx2)
+            + m_meshblock.em_fields(i, j + 1, k, fld::bx2));
   c110 = 0.25
-         * (m_meshblock.bx2(i, j + 1, k - 1) + m_meshblock.bx2(i, j + 1, k)
-            + m_meshblock.bx2(i + 1, j + 1, k - 1) + m_meshblock.bx2(i + 1, j + 1, k));
+         * (m_meshblock.em_fields(i, j + 1, k - 1, fld::bx2)
+            + m_meshblock.em_fields(i, j + 1, k, fld::bx2)
+            + m_meshblock.em_fields(i + 1, j + 1, k - 1, fld::bx2)
+            + m_meshblock.em_fields(i + 1, j + 1, k, fld::bx2));
   c011 = 0.25
-         * (m_meshblock.bx2(i - 1, j + 1, k) + m_meshblock.bx2(i - 1, j + 1, k + 1)
-            + m_meshblock.bx2(i, j + 1, k) + m_meshblock.bx2(i, j + 1, k + 1));
+         * (m_meshblock.em_fields(i - 1, j + 1, k, fld::bx2)
+            + m_meshblock.em_fields(i - 1, j + 1, k + 1, fld::bx2)
+            + m_meshblock.em_fields(i, j + 1, k, fld::bx2)
+            + m_meshblock.em_fields(i, j + 1, k + 1, fld::bx2));
   c111 = 0.25
-         * (m_meshblock.bx2(i, j + 1, k) + m_meshblock.bx2(i, j + 1, k + 1)
-            + m_meshblock.bx2(i + 1, j + 1, k) + m_meshblock.bx2(i + 1, j + 1, k + 1));
+         * (m_meshblock.em_fields(i, j + 1, k, fld::bx2)
+            + m_meshblock.em_fields(i, j + 1, k + 1, fld::bx2)
+            + m_meshblock.em_fields(i + 1, j + 1, k, fld::bx2)
+            + m_meshblock.em_fields(i + 1, j + 1, k + 1, fld::bx2));
   c00 = c000 * (ONE - dx1) + c100 * dx1;
   c01 = c001 * (ONE - dx1) + c101 * dx1;
   c10 = c010 * (ONE - dx1) + c110 * dx1;
@@ -435,29 +456,43 @@
 
   // Bx3
   c000 = 0.25
-         * (m_meshblock.bx3(i - 1, j - 1, k) + m_meshblock.bx3(i - 1, j, k) + m_meshblock.bx3(i, j - 1, k)
-            + m_meshblock.bx3(i, j, k));
+         * (m_meshblock.em_fields(i - 1, j - 1, k, fld::bx3)
+            + m_meshblock.em_fields(i - 1, j, k, fld::bx3)
+            + m_meshblock.em_fields(i, j - 1, k, fld::bx3)
+            + m_meshblock.em_fields(i, j, k, fld::bx3));
   c100 = 0.25
-         * (m_meshblock.bx3(i, j - 1, k) + m_meshblock.bx3(i, j, k) + m_meshblock.bx3(i + 1, j - 1, k)
-            + m_meshblock.bx3(i + 1, j, k));
+         * (m_meshblock.em_fields(i, j - 1, k, fld::bx3) + m_meshblock.em_fields(i, j, k, fld::bx3)
+            + m_meshblock.em_fields(i + 1, j - 1, k, fld::bx3)
+            + m_meshblock.em_fields(i + 1, j, k, fld::bx3));
   c001 = 0.25
-         * (m_meshblock.bx3(i - 1, j - 1, k + 1) + m_meshblock.bx3(i - 1, j, k + 1)
-            + m_meshblock.bx3(i, j - 1, k + 1) + m_meshblock.bx3(i, j, k + 1));
+         * (m_meshblock.em_fields(i - 1, j - 1, k + 1, fld::bx3)
+            + m_meshblock.em_fields(i - 1, j, k + 1, fld::bx3)
+            + m_meshblock.em_fields(i, j - 1, k + 1, fld::bx3)
+            + m_meshblock.em_fields(i, j, k + 1, fld::bx3));
   c101 = 0.25
-         * (m_meshblock.bx3(i, j - 1, k + 1) + m_meshblock.bx3(i, j, k + 1)
-            + m_meshblock.bx3(i + 1, j - 1, k + 1) + m_meshblock.bx3(i + 1, j, k + 1));
+         * (m_meshblock.em_fields(i, j - 1, k + 1, fld::bx3)
+            + m_meshblock.em_fields(i, j, k + 1, fld::bx3)
+            + m_meshblock.em_fields(i + 1, j - 1, k + 1, fld::bx3)
+            + m_meshblock.em_fields(i + 1, j, k + 1, fld::bx3));
   c010 = 0.25
-         * (m_meshblock.bx3(i - 1, j, k) + m_meshblock.bx3(i - 1, j + 1, k) + m_meshblock.bx3(i, j, k)
-            + m_meshblock.bx3(i, j + 1, k));
+         * (m_meshblock.em_fields(i - 1, j, k, fld::bx3)
+            + m_meshblock.em_fields(i - 1, j + 1, k, fld::bx3)
+            + m_meshblock.em_fields(i, j, k, fld::bx3)
+            + m_meshblock.em_fields(i, j + 1, k, fld::bx3));
   c110 = 0.25
-         * (m_meshblock.bx3(i, j, k) + m_meshblock.bx3(i, j + 1, k) + m_meshblock.bx3(i + 1, j, k)
-            + m_meshblock.bx3(i + 1, j + 1, k));
+         * (m_meshblock.em_fields(i, j, k, fld::bx3) + m_meshblock.em_fields(i, j + 1, k, fld::bx3)
+            + m_meshblock.em_fields(i + 1, j, k, fld::bx3)
+            + m_meshblock.em_fields(i + 1, j + 1, k, fld::bx3));
   c011 = 0.25
-         * (m_meshblock.bx3(i - 1, j, k + 1) + m_meshblock.bx3(i - 1, j + 1, k + 1)
-            + m_meshblock.bx3(i, j, k + 1) + m_meshblock.bx3(i, j + 1, k + 1));
+         * (m_meshblock.em_fields(i - 1, j, k + 1, fld::bx3)
+            + m_meshblock.em_fields(i - 1, j + 1, k + 1, fld::bx3)
+            + m_meshblock.em_fields(i, j, k + 1, fld::bx3)
+            + m_meshblock.em_fields(i, j + 1, k + 1, fld::bx3));
   c111 = 0.25
-         * (m_meshblock.bx3(i, j, k + 1) + m_meshblock.bx3(i, j + 1, k + 1)
-            + m_meshblock.bx3(i + 1, j, k + 1) + m_meshblock.bx3(i + 1, j + 1, k + 1));
+         * (m_meshblock.em_fields(i, j, k + 1, fld::bx3)
+            + m_meshblock.em_fields(i, j + 1, k + 1, fld::bx3)
+            + m_meshblock.em_fields(i + 1, j, k + 1, fld::bx3)
+            + m_meshblock.em_fields(i + 1, j + 1, k + 1, fld::bx3));
   c00 = c000 * (ONE - dx1) + c100 * dx1;
   c01 = c001 * (ONE - dx1) + c101 * dx1;
   c10 = c010 * (ONE - dx1) + c110 * dx1;
@@ -503,15 +538,6 @@
   m_particles.m_ux1(p) = u0_x1;
   m_particles.m_ux2(p) = u0_x2;
   m_particles.m_ux3(p) = u0_x3;
-=======
-  e0_x1 = m_meshblock.em_fields(i, j, k, fld::ex1);
-  e0_x2 = m_meshblock.em_fields(i, j, k, fld::ex2);
-  e0_x3 = m_meshblock.em_fields(i, j, k, fld::ex3);
-
-  b0_x1 = m_meshblock.em_fields(i, j, k, fld::bx1);
-  b0_x2 = m_meshblock.em_fields(i, j, k, fld::bx2);
-  b0_x3 = m_meshblock.em_fields(i, j, k, fld::bx3);
->>>>>>> 6090434f
 }
 
 } // namespace ntt
