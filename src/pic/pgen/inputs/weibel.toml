[simulation]
title   = "Weibel"
runtime = 100.0

[domain]
resolution = [1024, 1024]
extent     = [-51.2, 51.2, -51.2, 51.2]
boundaries = ["PERIODIC", "PERIODIC"]

[algorithm]
CFL             = 0.5
correction      = 1.0
fieldsolver_ON  = true
deposit_ON      = true
current_filters = 25

[units]
ppc0       = 16.0
larmor0    = 1.0
skindepth0 = 1.0

[particles]
n_species = 4

[species_1]
label    = "e-_p"
mass     = 1.0
charge   = -1.0
maxnpart = 1e8
pusher   = "Boris"

[species_2]
label    = "e+_p"
mass     = 25.0
charge   = 1.0
maxnpart = 1e8
pusher   = "Boris"

[species_3]
label    = "e-_b"
mass     = 1.0
charge   = -1.0
maxnpart = 1e8
pusher   = "Boris"

[species_4]
label    = "e+_b"
mass     = 50.0
charge   = 1.0
maxnpart = 1e8
pusher   = "Boris"

[problem]
drift_p  = 10.0
drift_b  = 10.0
temperature_p = 0.1
temperature_b = 0.1

[visualization]
<<<<<<< HEAD
fields        = ["Bx", "By", "mass_density"]
fields_stride = 4

[output]
fields        = ["Bx", "By", "mass_density"]
format   = "HDF5"
=======
fields        = ["Bx", "By", "density"]
fields_stride = 8

[output]
format   = "disabled"
>>>>>>> 57d1317d
interval = 100<|MERGE_RESOLUTION|>--- conflicted
+++ resolved
@@ -57,18 +57,10 @@
 temperature_b = 0.1
 
 [visualization]
-<<<<<<< HEAD
 fields        = ["Bx", "By", "mass_density"]
 fields_stride = 4
 
 [output]
 fields        = ["Bx", "By", "mass_density"]
 format   = "HDF5"
-=======
-fields        = ["Bx", "By", "density"]
-fields_stride = 8
-
-[output]
-format   = "disabled"
->>>>>>> 57d1317d
 interval = 100