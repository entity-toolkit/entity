#ifndef PIC_FIELDSOLVER_FARADAY_H
#define PIC_FIELDSOLVER_FARADAY_H

#include "global.h"
#include "meshblock.h"
#include "fieldsolver.h"

namespace ntt {

// * * * * Faraday's law * * * * * * * * * * * * * * *
template <Dimension D>
class Faraday : public FieldSolver<D> {
<<<<<<< HEAD
  using index_t = typename RealArrND<D>::size_type;
  real_t coeff_x1, coeff_x2, coeff_x3;
=======
  using index_t = typename RealFieldND<D, 3>::size_type;
  real_t coeff;
>>>>>>> d229f919

public:
  Faraday(
      const Meshblock<D>& m_mblock_,
      const real_t& coeff_x1_,
      const real_t& coeff_x2_,
      const real_t& coeff_x3_)
      : FieldSolver<D> {m_mblock_}, coeff_x1(coeff_x1_), coeff_x2(coeff_x2_), coeff_x3(coeff_x3_) {}
  Inline void operator()(const index_t) const;
  Inline void operator()(const index_t, const index_t) const;
  Inline void operator()(const index_t, const index_t, const index_t) const;
};

template <>
Inline void Faraday<ONE_D>::operator()(const index_t i) const {
<<<<<<< HEAD
  m_mblock.bx2(i) = m_mblock.bx2(i) + coeff_x1 * (m_mblock.ex3(i + 1) - m_mblock.ex3(i));
  m_mblock.bx3(i) = m_mblock.bx3(i) + coeff_x1 * (-m_mblock.ex2(i + 1) + m_mblock.ex2(i));
=======
  m_mblock.em_fields(i, fld::bx2)
      += coeff * (m_mblock.em_fields(i + 1, fld::ex3) - m_mblock.em_fields(i, fld::ex3));
  m_mblock.em_fields(i, fld::bx3)
      += coeff * (-m_mblock.em_fields(i + 1, fld::ex2) + m_mblock.em_fields(i, fld::ex2));
>>>>>>> d229f919
}

template <>
Inline void Faraday<TWO_D>::operator()(const index_t i, const index_t j) const {
<<<<<<< HEAD
  m_mblock.bx1(i, j)
      = m_mblock.bx1(i, j) + coeff_x2 * (-m_mblock.ex3(i, j + 1) + m_mblock.ex3(i, j));
  m_mblock.bx2(i, j)
      = m_mblock.bx2(i, j) + coeff_x1 * (m_mblock.ex3(i + 1, j) - m_mblock.ex3(i, j));
  m_mblock.bx3(i, j) = m_mblock.bx3(i, j) + coeff_x2 * (m_mblock.ex1(i, j + 1) - m_mblock.ex1(i, j))
                       + coeff_x1 * (-m_mblock.ex2(i + 1, j) + m_mblock.ex2(i, j));
=======
  m_mblock.em_fields(i, j, fld::bx1)
      += coeff * (-m_mblock.em_fields(i, j + 1, fld::ex3) + m_mblock.em_fields(i, j, fld::ex3));
  m_mblock.em_fields(i, j, fld::bx2)
      += coeff * (m_mblock.em_fields(i + 1, j, fld::ex3) - m_mblock.em_fields(i, j, fld::ex3));
  m_mblock.em_fields(i, j, fld::bx3)
      += coeff
         * (m_mblock.em_fields(i, j + 1, fld::ex1) - m_mblock.em_fields(i, j, fld::ex1)
            - m_mblock.em_fields(i + 1, j, fld::ex2) + m_mblock.em_fields(i, j, fld::ex2));
>>>>>>> d229f919
}

template <>
Inline void Faraday<THREE_D>::operator()(const index_t i, const index_t j, const index_t k) const {
<<<<<<< HEAD
  m_mblock.bx1(i, j, k) = m_mblock.bx1(i, j, k)
                          + coeff_x3 * (m_mblock.ex2(i, j, k + 1) - m_mblock.ex2(i, j, k))
                          + coeff_x2 * (-m_mblock.ex3(i, j + 1, k) + m_mblock.ex3(i, j, k));
  m_mblock.bx2(i, j, k) = m_mblock.bx2(i, j, k)
                          + coeff_x1 * (m_mblock.ex3(i + 1, j, k) - m_mblock.ex3(i, j, k))
                          + coeff_x3 * (-m_mblock.ex1(i, j, k + 1) + m_mblock.ex1(i, j, k));
  m_mblock.bx3(i, j, k) = m_mblock.bx3(i, j, k)
                          + coeff_x2 * (m_mblock.ex1(i, j + 1, k) - m_mblock.ex1(i, j, k))
                          + coeff_x1 * (-m_mblock.ex2(i + 1, j, k) + m_mblock.ex2(i, j, k));
=======
  m_mblock.em_fields(i, j, k, fld::bx1)
      += coeff
         * (m_mblock.em_fields(i, j, k + 1, fld::ex2) - m_mblock.em_fields(i, j, k, fld::ex2)
            - m_mblock.em_fields(i, j + 1, k, fld::ex3) + m_mblock.em_fields(i, j, k, fld::ex3));
  m_mblock.em_fields(i, j, k, fld::bx2)
      += coeff
         * (m_mblock.em_fields(i + 1, j, k, fld::ex3) - m_mblock.em_fields(i, j, k, fld::ex3)
            - m_mblock.em_fields(i, j, k + 1, fld::ex1) + m_mblock.em_fields(i, j, k, fld::ex1));
  m_mblock.em_fields(i, j, k, fld::bx3)
      += coeff
         * (m_mblock.em_fields(i, j + 1, k, fld::ex1) - m_mblock.em_fields(i, j, k, fld::ex1)
            - m_mblock.em_fields(i + 1, j, k, fld::ex2) + m_mblock.em_fields(i, j, k, fld::ex2));
>>>>>>> d229f919
}

} // namespace ntt

template class ntt::Faraday<ntt::ONE_D>;
template class ntt::Faraday<ntt::TWO_D>;
template class ntt::Faraday<ntt::THREE_D>;

#endif<|MERGE_RESOLUTION|>--- conflicted
+++ resolved
@@ -10,13 +10,8 @@
 // * * * * Faraday's law * * * * * * * * * * * * * * *
 template <Dimension D>
 class Faraday : public FieldSolver<D> {
-<<<<<<< HEAD
-  using index_t = typename RealArrND<D>::size_type;
+  using index_t = typename RealFieldND<D, 1>::size_type;
   real_t coeff_x1, coeff_x2, coeff_x3;
-=======
-  using index_t = typename RealFieldND<D, 3>::size_type;
-  real_t coeff;
->>>>>>> d229f919
 
 public:
   Faraday(
@@ -32,64 +27,44 @@
 
 template <>
 Inline void Faraday<ONE_D>::operator()(const index_t i) const {
-<<<<<<< HEAD
-  m_mblock.bx2(i) = m_mblock.bx2(i) + coeff_x1 * (m_mblock.ex3(i + 1) - m_mblock.ex3(i));
-  m_mblock.bx3(i) = m_mblock.bx3(i) + coeff_x1 * (-m_mblock.ex2(i + 1) + m_mblock.ex2(i));
-=======
   m_mblock.em_fields(i, fld::bx2)
-      += coeff * (m_mblock.em_fields(i + 1, fld::ex3) - m_mblock.em_fields(i, fld::ex3));
+      += coeff_x1 * (m_mblock.em_fields(i + 1, fld::ex3) - m_mblock.em_fields(i, fld::ex3));
   m_mblock.em_fields(i, fld::bx3)
-      += coeff * (-m_mblock.em_fields(i + 1, fld::ex2) + m_mblock.em_fields(i, fld::ex2));
->>>>>>> d229f919
+      += coeff_x1 * (-m_mblock.em_fields(i + 1, fld::ex2) + m_mblock.em_fields(i, fld::ex2));
 }
 
 template <>
 Inline void Faraday<TWO_D>::operator()(const index_t i, const index_t j) const {
-<<<<<<< HEAD
-  m_mblock.bx1(i, j)
-      = m_mblock.bx1(i, j) + coeff_x2 * (-m_mblock.ex3(i, j + 1) + m_mblock.ex3(i, j));
-  m_mblock.bx2(i, j)
-      = m_mblock.bx2(i, j) + coeff_x1 * (m_mblock.ex3(i + 1, j) - m_mblock.ex3(i, j));
-  m_mblock.bx3(i, j) = m_mblock.bx3(i, j) + coeff_x2 * (m_mblock.ex1(i, j + 1) - m_mblock.ex1(i, j))
-                       + coeff_x1 * (-m_mblock.ex2(i + 1, j) + m_mblock.ex2(i, j));
-=======
   m_mblock.em_fields(i, j, fld::bx1)
-      += coeff * (-m_mblock.em_fields(i, j + 1, fld::ex3) + m_mblock.em_fields(i, j, fld::ex3));
+      += coeff_x2 * (-m_mblock.em_fields(i, j + 1, fld::ex3) + m_mblock.em_fields(i, j, fld::ex3));
   m_mblock.em_fields(i, j, fld::bx2)
-      += coeff * (m_mblock.em_fields(i + 1, j, fld::ex3) - m_mblock.em_fields(i, j, fld::ex3));
+      += coeff_x1 * (m_mblock.em_fields(i + 1, j, fld::ex3) - m_mblock.em_fields(i, j, fld::ex3));
   m_mblock.em_fields(i, j, fld::bx3)
-      += coeff
-         * (m_mblock.em_fields(i, j + 1, fld::ex1) - m_mblock.em_fields(i, j, fld::ex1)
-            - m_mblock.em_fields(i + 1, j, fld::ex2) + m_mblock.em_fields(i, j, fld::ex2));
->>>>>>> d229f919
+      += coeff_x2 * (m_mblock.em_fields(i, j + 1, fld::ex1) - m_mblock.em_fields(i, j, fld::ex1))
+         + coeff_x1
+               * (-m_mblock.em_fields(i + 1, j, fld::ex2) + m_mblock.em_fields(i, j, fld::ex2));
 }
 
 template <>
 Inline void Faraday<THREE_D>::operator()(const index_t i, const index_t j, const index_t k) const {
-<<<<<<< HEAD
-  m_mblock.bx1(i, j, k) = m_mblock.bx1(i, j, k)
-                          + coeff_x3 * (m_mblock.ex2(i, j, k + 1) - m_mblock.ex2(i, j, k))
-                          + coeff_x2 * (-m_mblock.ex3(i, j + 1, k) + m_mblock.ex3(i, j, k));
-  m_mblock.bx2(i, j, k) = m_mblock.bx2(i, j, k)
-                          + coeff_x1 * (m_mblock.ex3(i + 1, j, k) - m_mblock.ex3(i, j, k))
-                          + coeff_x3 * (-m_mblock.ex1(i, j, k + 1) + m_mblock.ex1(i, j, k));
-  m_mblock.bx3(i, j, k) = m_mblock.bx3(i, j, k)
-                          + coeff_x2 * (m_mblock.ex1(i, j + 1, k) - m_mblock.ex1(i, j, k))
-                          + coeff_x1 * (-m_mblock.ex2(i + 1, j, k) + m_mblock.ex2(i, j, k));
-=======
   m_mblock.em_fields(i, j, k, fld::bx1)
-      += coeff
-         * (m_mblock.em_fields(i, j, k + 1, fld::ex2) - m_mblock.em_fields(i, j, k, fld::ex2)
-            - m_mblock.em_fields(i, j + 1, k, fld::ex3) + m_mblock.em_fields(i, j, k, fld::ex3));
+      += coeff_x3
+             * (m_mblock.em_fields(i, j, k + 1, fld::ex2) - m_mblock.em_fields(i, j, k, fld::ex2))
+         + coeff_x2
+               * (-m_mblock.em_fields(i, j + 1, k, fld::ex3)
+                  + m_mblock.em_fields(i, j, k, fld::ex3));
   m_mblock.em_fields(i, j, k, fld::bx2)
-      += coeff
-         * (m_mblock.em_fields(i + 1, j, k, fld::ex3) - m_mblock.em_fields(i, j, k, fld::ex3)
-            - m_mblock.em_fields(i, j, k + 1, fld::ex1) + m_mblock.em_fields(i, j, k, fld::ex1));
+      += coeff_x1
+             * (m_mblock.em_fields(i + 1, j, k, fld::ex3) - m_mblock.em_fields(i, j, k, fld::ex3))
+         + coeff_x3
+               * (-m_mblock.em_fields(i, j, k + 1, fld::ex1)
+                  + m_mblock.em_fields(i, j, k, fld::ex1));
   m_mblock.em_fields(i, j, k, fld::bx3)
-      += coeff
-         * (m_mblock.em_fields(i, j + 1, k, fld::ex1) - m_mblock.em_fields(i, j, k, fld::ex1)
-            - m_mblock.em_fields(i + 1, j, k, fld::ex2) + m_mblock.em_fields(i, j, k, fld::ex2));
->>>>>>> d229f919
+      += coeff_x2
+             * (m_mblock.em_fields(i, j + 1, k, fld::ex1) - m_mblock.em_fields(i, j, k, fld::ex1))
+         + coeff_x1
+               * (-m_mblock.em_fields(i + 1, j, k, fld::ex2)
+                  + m_mblock.em_fields(i, j, k, fld::ex2));
 }
 
 } // namespace ntt
