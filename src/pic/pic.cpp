--- conflicted
+++ resolved
@@ -46,12 +46,17 @@
 
   template <Dimension D>
   void PIC<D>::StepForward() {
-    timer::Timers timers(
-      {"Field_Solver", "Field_BC", "Curr_Deposit", "Prtl_Pusher", "Prtl_BC", "User"});
-    auto  params = *(this->params());
-    auto& mblock = this->meshblock;
-    auto& wrtr   = this->writer;
-    auto& pgen   = this->problem_generator;
+    timer::Timers timers({"Field_Solver",
+                          "Field_BC",
+                          "Curr_Deposit",
+                          "Prtl_Pusher",
+                          "Prtl_BC",
+                          "User",
+                          "Output"});
+    auto          params = *(this->params());
+    auto&         mblock = this->meshblock;
+    auto&         wrtr   = this->writer;
+    auto&         pgen   = this->problem_generator;
 
     if (params.fieldsolverEnabled()) {
       timers.start("Field_Solver");
@@ -122,8 +127,8 @@
       FieldsBoundaryConditions();
       timers.stop("Field_BC");
     }
-<<<<<<< HEAD
 
+    timers.start("Output");
     if (this->m_tstep % params.outputInterval() == 0) {
       if (params.outputFormat() != "disabled") {
         WaitAndSynchronize();
@@ -132,12 +137,10 @@
         wrtr.WriteFields(mblock, this->m_time, this->m_tstep);
       }
     }
-    
-    timers.printAll(millisecond);
-=======
+    timers.stop("Output");
+
     timers.printAll("time = " + std::to_string(this->m_time)
                     + " : timestep = " + std::to_string(this->m_tstep));
->>>>>>> 22d44e09
 
     this->m_time += mblock.timestep();
     this->m_tstep++;
